--- conflicted
+++ resolved
@@ -38,12 +38,7 @@
 
 public class NativeLibrary {
 
-<<<<<<< HEAD
-    @SuppressWarnings("deprecation")
-    public static TruffleObject loadLibrary(String lib) {
-=======
     public static TruffleObject loadLibrary(Path lib) {
->>>>>>> 809eb03c
         // On SVM no need to use dlmopen backend.
         // Prepend "with dlmopen " in HotSpot.
         StringBuilder sb = new StringBuilder();
