--- conflicted
+++ resolved
@@ -104,26 +104,10 @@
 
         SimpleIfTestNode result = new SimpleIfTestNode(5);
         RootTestNode rootNode = new RootTestNode(descriptor, "simpleIfRoot", result);
-<<<<<<< HEAD
         OptimizedCallTarget target = compileHelper("simpleIfRoot", rootNode, new Object[0]);
         Assert.assertTrue(target.isValid());
         target.call();
         String stackOutput = InstrumentBranchesPhase.instrumentation.accessTableToList(getOptions()).get(0);
-=======
-        boolean instrumentFlag = TruffleCompilerOptions.TruffleInstrumentBranches.getValue();
-        String filterFlag = TruffleCompilerOptions.TruffleInstrumentFilter.getValue();
-        try {
-            TruffleCompilerOptions.TruffleInstrumentBranches.setValue(true);
-            TruffleCompilerOptions.TruffleInstrumentFilter.setValue("*.*.execute");
-            OptimizedCallTarget target = compileHelper("simpleIfRoot", rootNode, new Object[0]);
-            Assert.assertTrue(target.isValid());
-            target.call();
-        } finally {
-            TruffleCompilerOptions.TruffleInstrumentBranches.setValue(instrumentFlag);
-            TruffleCompilerOptions.TruffleInstrumentFilter.setValue(filterFlag);
-        }
-        String stackOutput = InstrumentBranchesPhase.instrumentation.accessTableToList().get(0);
->>>>>>> 39ed5ab6
         Assert.assertTrue(stackOutput.contains("org.graalvm.compiler.truffle.test.InstrumentBranchesPhaseTest$SimpleIfTestNode.execute(InstrumentBranchesPhaseTest.java"));
         Assert.assertTrue(stackOutput.contains("[bci: 4]\n[0] state = ELSE(if=0#, else=1#)"));
         String histogramOutput = InstrumentBranchesPhase.instrumentation.accessTableToHistogram().get(0);
@@ -135,30 +119,14 @@
         FrameDescriptor descriptor = new FrameDescriptor();
         TwoIfsTestNode result = new TwoIfsTestNode(5, -1);
         RootTestNode rootNode = new RootTestNode(descriptor, "twoIfsRoot", result);
-<<<<<<< HEAD
+        TruffleCompilerOptions.TruffleInstrumentBranches.setValue(true);
+        TruffleCompilerOptions.TruffleInstrumentFilter.setValue("*.*.execute");
         OptimizedCallTarget target = compileHelper("twoIfsRoot", rootNode, new Object[0]);
         Assert.assertTrue(target.isValid());
         // We run this twice to make sure that it comes first in the sorted access list.
         target.call();
         target.call();
         String stackOutput1 = InstrumentBranchesPhase.instrumentation.accessTableToList(getOptions()).get(0);
-=======
-        boolean instrumentFlag = TruffleCompilerOptions.TruffleInstrumentBranches.getValue();
-        String filterFlag = TruffleCompilerOptions.TruffleInstrumentFilter.getValue();
-        try {
-            TruffleCompilerOptions.TruffleInstrumentBranches.setValue(true);
-            TruffleCompilerOptions.TruffleInstrumentFilter.setValue("*.*.execute");
-            OptimizedCallTarget target = compileHelper("twoIfsRoot", rootNode, new Object[0]);
-            Assert.assertTrue(target.isValid());
-            // We run this twice to make sure that it comes first in the sorted access list.
-            target.call();
-            target.call();
-        } finally {
-            TruffleCompilerOptions.TruffleInstrumentBranches.setValue(instrumentFlag);
-            TruffleCompilerOptions.TruffleInstrumentFilter.setValue(filterFlag);
-        }
-        String stackOutput1 = InstrumentBranchesPhase.instrumentation.accessTableToList().get(0);
->>>>>>> 39ed5ab6
         Assert.assertTrue(stackOutput1.contains("org.graalvm.compiler.truffle.test.InstrumentBranchesPhaseTest$TwoIfsTestNode.execute(InstrumentBranchesPhaseTest.java"));
         Assert.assertTrue(stackOutput1.contains("[bci: 4]\n[1] state = ELSE(if=0#, else=2#)"));
         String stackOutput2 = InstrumentBranchesPhase.instrumentation.accessTableToList(getOptions()).get(1);
