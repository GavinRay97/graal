# Truffle Changelog

This changelog summarizes major changes between Truffle versions relevant to languages implementors building upon the Truffle framework. The main focus is on APIs exported by Truffle.

## Version 22.3.0

<<<<<<< HEAD
* GR-40103 Potentially breaking: Static frame access is now validated when assertions are enabled. Reading a slot with a different type than written to leads to an `AssertionError`.
=======
* GR-40163 Deprecated `TruffleLanguage.Env.newContextBuilder()` and replaced it with a new method `TruffleLanguage.Env.newInnerContextBuilder(String...)`. The new method does no longer inherit all privileges from the parent context and does no longer initialize the creator context by default. The new method also allows to set the permitted languages for the inner context similarly as in the polyglot embedding API. 
* GR-40163 Changed behavior: Inner contexts do no longer inherit application arguments from the outer context. It is now possible to set application arguments explicitly for inner contexts using `TruffleContext.Builder.arguments(String, String[])`.
* GR-40163 Changed behavior: Inner contexts do no longer use system exit on exit even if the polyglot embedder specified it with `Context.Builder.useSystemExit(boolean)` for the outer context.
* GR-40163 Added new capabilities to `TruffleContext`:
	* Added `TruffleContext.Builder.out(OutputStream)`, `TruffleContext.Builder.err(OutputStream)` and `TruffleContext.Builder.in(InputStream)` to customize streams for inner contexts. 
	* GR-35358 Added `TruffleContext.Builder.forceSharing(Boolean)` to force or deny code sharing for inner contexts.
	* GR-36927 Added `TruffleContext.Builder.option(String, String)` to override language options for inner contexts. This is currently only supported if all access privileges have been granted by the embedder.
	* Added `TruffleContext.Builder.inheritAllAccess(boolean)` which allows to enable access privilege inheritance from the outer context. By default this flag is `false`. 
	* Access privileges can now be individually granted or denied. Note that an inner context still cannot use any of the privileges that have not been granted to the outer context. For example, if the outer context has no access to IO then the inner context won't have access to IO even if the privilege is set for the inner context. The following new methods were added to configure privileges for inner contexts:
		* `TruffleContext.Builder.allowCreateThreads(boolean)` 
		* `TruffleContext.Builder.allowNativeAccess(boolean)` 
		* `TruffleContext.Builder.allowIO(boolean)` 
		* `TruffleContext.Builder.allowHostClassLoading(boolean)` 
		* `TruffleContext.Builder.allowHostLookup(boolean)` 
		* `TruffleContext.Builder.allowCreateProcess(boolean)` 
		* `TruffleContext.Builder.allowPolyglotAccess(boolean)` 
		* `TruffleContext.Builder.allowInheritEnvironmentAccess(boolean)` 
		* `TruffleContext.Builder.allowInnerContextOptions(boolean)` 
* GR-40163 Added `TruffleContext.initializePublic(Node, String)` and `TruffleContext.initializeInternal(Node, String)` to initialize a public or internal language of an inner context.
>>>>>>> 480d4939
* GR-39354 TruffleStrings: added ErrorHandling parameter to CreateForwardIteratorNode and CreateBackwardIteratorNode.
* GR-40062 `String.indexOf` methods are no longer considered PE safe and using them will now fail the native-image block list check. Use `TruffleString` instead or put them behind a `@TruffleBoundary`.

* GR-39354 TruffleStrings: added ErrorHandling parameter to ByteLengthOfCodePointNode, CodePointAtIndexNode and CodePointAtByteIndexNode.
* GR-39219 Removed several deprecated APIs:
    * Removed deprecated `FrameSlot` API. The API was deprecated in 22.0.
    * Removed deprecated `CompilerOptions` API. The API was deprecated in 22.1.
    * Removed deprecated `TruffleRuntime.createCallTarget` and `RootNode.setCallTarget` API. The API was deprecated in 22.0.
    * Removed deprecated `TruffleContext.enter` and `TruffleContext.leave` API. The API was deprecated in 20.3.
    * Removed deprecated `MemoryFence` API. The API was deprecated in 22.1.
    * Removed deprecated `TruffleRuntime.getCallerFrame` and `TruffleRuntime.getCurrentFrame` API. The API was deprecated in 22.1.
    * Removed deprecated `@CachedContext` and `@CachedLibrary` API. The API was deprecated in 21.3.
    * Removed deprecated `get()` method from `LanguageContext` and `ContextReference` API. The API was deprecated in 21.3.
    * Removed deprecated equality `ValueProfile` . The API was deprecated in 21.2.
    * Removed deprecated `UnionAssumption`, `AlwaysValidAssumption` and `NeverValidAssumption`. The API was deprecated in 22.1.
    
* GR-35797 The [SnippetRun#getException()](https://www.graalvm.org/truffle/javadoc/org/graalvm/polyglot/tck/ResultVerifier.SnippetRun.html#getException--) now provides an `IllegalArgumentException` thrown during the snippet execution. The `IllegalArgumentException` is converted to a `PolyglotException` before it is returned.
* Added the `@HostCompilerDirectives.InliningCutoff` annotation that allows to manually tune inlining decisions for host inlining.
* Tuned host inlining heuristic for reduced code size. A new host inlining tuning guide is available in the [docs](https://github.com/oracle/graal/blob/master/truffle/docs/HostCompilation.md#host-inlining)
* GR-35007 (EE-only) The Truffle sandboxing CPU time limits (`sandbox.MaxCPUTime`) are also supported on the native image.
* GR-24927 The Truffle annotation processor now emits an error for methods annotated by a `@TruffleBoundary` annotation and a `Frame` parameter. Previously, the processor only reported an error for `VirtualFrame` parameters. To resolve this, either change the parameter to a `MaterializedFrame` , remove the parameter or remove the `@TruffleBoundary`.
* GR-24927 Truffle DSL now automatically materalizes frames when a `Frame` parameter is used in an uncached instance of a `@Specialization`. For example, if it rewrites itself to an uncached version due to the usage of a `@CachedLibrary`.
* (GR-35007)(EE-only) The Truffle sandboxing CPU time limits (`sandbox.MaxCPUTime`) are also supported on the native image.
* GR-28705 Added `TruffleInstrument.Env#createSystemThread` to create a new thread designed to process instrument tasks in the background.
* GR-28705 Added `TruffleLanguage.Env#createSystemThread` to create a new thread designed to process language internal tasks in the background.

* GR-31304 `Debugger.disableStepping()` and `Debugger.restoreStepping()` added to disable/restore stepping on a dedicated thread on a specific code path.
* (GR-35797) The [SnippetRun#getException()](https://www.graalvm.org/truffle/javadoc/org/graalvm/polyglot/tck/ResultVerifier.SnippetRun.html#getException--) now provides an `IllegalArgumentException` thrown during the snippet execution. The `IllegalArgumentException` is converted to a `PolyglotException` before it is returned.
* GR-39415 Experimental options are on by default in the TCK test Context. Added `LanguageProviders.additionalOptions()` which allows TCK providers to set their language's options in the test context (Attempts to set other languages' options will result in an `IllegalArgumentException` while creation the context).

## Version 22.2.0

* GR-33829 Added support on libgraal for caching encoded graphs across Truffle compilations to speedup partial evaluation. The cache is enabled by default and can be enabled/disabled with the `--engine.EncodedGraphCache` option.
* GR-38925 Added `InteropLibrary.hasMetaParents(Object)` and `InteropLibrary.getMetaParents(Object)` that allow lookup of the hierarchy of parents for meta objects (e.g. super class or implemented interface of Java classes).
* GR-36557 Deprecated `--engine.MaximumGraalNodeCount` and introduced `--engine.MaximumGraalGraphSize` to control the maximum graal graph size during partial evaluation.
* GR-37493 Added `@DenyReplace` to deny replacement of final node types. 
* GR-37493 Potentially breaking: Disabled replace of all Truffle DSL generated uncached nodes. If you call `Node.replace()` on an uncached version of a generated node or library it will now fail with an `IllegalArgumentException`. As a rule of thumb, uncached versions of nodes should not ever be stored in `@Child` fields. Instead, they should always be used as singletons.
* GR-37493 Removed long time deprecated API `NodeFieldAccessor` without replacement. Added a some utility methods in `NodeUtil` as a replacement for this API: `NodeUtil.collectFieldNames(Class)`, `NodeUtil.collectNodeChildren(Node)` and `NodeUtil.collectNodeProperties(Node)`.
* GR-37100 Deprecated `BytecodeOSRNode.copyIntoOSRFrame(VirtualFrame, VirtualFrame, int)`, in favor of `BytecodeOSRNode.copyIntoOSRFrame(VirtualFrame, VirtualFrame, int, Object)`.
* GR-36944 Added new static APIs to `com.oracle.truffle.api.frame.Frame`:
    * Added new `Static` option to `com.oracle.truffle.api.frame.FrameSlotKind` for index-based slots. Frame slots using this kind cannot be changed to another kind later on. Static frame slots can only hold either a primitive or an `Object` value, never both at the same time.
    * Added new `get.../set...` methods postfixed by `Static` for exclusively accessing static frame slots.
    * Added new `copy.../clear...` methods postfixed by `Static` for exclusively copying and clearing static frame slots.
    * Static frame slots are intended for situations where the type of a variable in a frame slots is known ahead of time and does not need any type checks (e.g. in statically typed languages).
* GR-36557 Introduced `--engine.InliningUseSize` which changes the code size approximation during inlining to an approximation of the size of the graph rather than just the node count. This option is false by default.
* GR-37310 Add `BytecodeOSRNode.storeParentFrameInArguments` and `BytecodeOSRNode.restoreParentFrameFromArguments` to give languages more control over how frame arguments in bytecode OSR compilations are created.
* GR-35280 Implemented new domain specific inlining phase for Truffle interpreter host compilation. 
    * In native image hosts the new optimizations is applied to all methods annotated with `@BytecodeInterpreterSwitch` and methods which were detected to be used for runtime compilation. 
    * On HotSpot hosts the new optimizations will be applied to methods annotated with `@BytecodeInterpreterSwitch` only.
    * The annotation `@BytecodeInterpreterSwitchBoundary` was deprecated. Boundaries for the compilation are now inferred from directives like `CompilerDirective.transferToInterpreter()` and `@TruffleBoundary` automatically.
    * See the [HostOptimization.md](https://github.com/oracle/graal/blob/master/truffle/docs/HostCompilation.md) for further details.
* GR-38387 Deterministic and declaration order of `InteropLibrary.getMembers()` is now required.
* GR-38110 Added option to use `long` values as offsets for accessing memory through `ByteArraySupport`.
* GR-39029 Fixed issue in `InteropLibrary` that required `asDate` to be implemented whenever `isTime` is exported; correct dependency is on `isDate`.
* GR-38945 Truffle IGV dumping with log level 5 (e.g. `-Dgraal.Dump=Truffle:5`) now dumps the graph after each method that was fully partially evaluated. This enables debugging of problems only visible during partial evaluation.
* GR-34894 Removed deprecated `DynamicObject` APIs:
    * `Shape`: `getKeyList(Pred)`, `getPropertyList(Pred)`, `Pred`, `getObjectType`, `getId`, `isRelated`, `createSeparateShape`, `append`, `reservePrimitiveExtensionArray`, `hasTransitionWithKey`
    * `DynamicObject`: all deprecated constructors and methods (`get`, `set`, `contains`, `define`, `delete`, `size`, `isEmpty`, `setShapeAndGrow`, `setShapeAndResize`, `updateShape`, `copy`)
    * `ShapeListener`
    * `TypedLocation`
    * `Layout.newInstance`, `Layout.createShape`
    * `Property`: `copyWithRelocatable`, `copyWithFlags`, `isSame`, `relocate`, `set`, `setInternal`, `setGeneric`.
    * `IncompatibleLocationException`, `FinalLocationException` constructors
* GR-34894 Deprecated legacy and low-level `DynamicObject` APIs:
    * `Shape`: `Allocator`, `allocator`, `createFactory`, `newInstance`, `defineProperty`, `addProperty`, `changeType`, `getMutex`
    * `ObjectLocation`, `BooleanLocation`, `DoubleLocation`, `IntLocation`, `LongLocation`
    * `Location`: `canSet`, `set`, `setInternal`, `get`, `getInternal`, `incompatibleLocation`, `finalLocation`
    * `Property`: `create`, `get`, `set`, `setSafe`, `setGeneric`.
    * `ObjectType`
    * `DynamicObjectFactory`, `LocationModifier`, `LocationFactory`, `LayoutFactory`
    * `IncompatibleLocationException`, `FinalLocationException`
* GR-34894 Introduced `Location.isPrimitive()`, `Location.getConstantValue()`, and `Shape.makePropertyGetter(Object)`.
* GR-39058 The Static Object Model offers preliminary support for field-based storage also on Native Image. 

## Version 22.1.0

* GR-35924 Context preinitialization in combination with auxiliary engine caching now preinitializes a context for each sharing layer with the common configuration of previously created contexts.
* Added [TruffleStrings](https://github.com/oracle/graal/blob/master/truffle/docs/TruffleStrings.md), a flexible string implementation for all Truffle languages.
* Added a `@GeneratePackagePrivate` annotation to change the visibility of generated nodes to package-private even if the template node is public.
* Changed the default [`Object` target type mapping](https://www.graalvm.org/sdk/javadoc/org/graalvm/polyglot/Value.html#as-java.lang.Class-) for values that have both array elements and members from `Map` to `List`.
* GR-36425 Truffle DSL assumption expressions are now always executed instead of cached if their return value can be proven a partial evaluation constant. For example, if an assumption is read from a field in the declared node or a `@Cached` parameter then the expression can be always executed instead of being cached. This improves memory footprint of the generated code as no fields for the assumption cache needs to be generated. Language implementations are encouraged to check all usages of `@Specialization(assumption=...)` and verify whether they can be expressed as a PE constant. Ensure that all fields accessed in the expression are either final or annotated with `@CompilationFinal` and do not bind any dynamic parameter. Note that the DSL cannot infer PE constantness from method bodies and is therefore limited to field accesses. The resolution works through an arbitrary number of field accesses, e.g. through other Node classes, if they are visible in the expression (e.g. `field1.field2.field3`). 
* Added [TruffleLanguage.Env#createHostAdapter](https://www.graalvm.org/truffle/javadoc/com/oracle/truffle/api/TruffleLanguage.Env.html#createHostAdapter-java.lang.Object:A-) accepting host symbols and host classes as the types to extend, replacing and deprecating the `java.lang.Class`-based version.
* GR-10128 Added the `website` property to the [TruffleLanguage.Registration](https://www.graalvm.org/truffle/javadoc/com/oracle/truffle/api/TruffleLanguage.Registration.html#website--) and [TruffleInstrument.Registration](https://www.graalvm.org/truffle/javadoc/com/oracle/truffle/api/instrumentation/TruffleInstrument.Registration.html#website--) allowing language and instrument developers to specify a URL for a web site with further information about their language/tool.
* GR-10128 Added the `usageSyntax` property to the [Option](https://www.graalvm.org/truffle/javadoc/com/oracle/truffle/api/Option.html#usageSyntax--) allowing developers to specify the syntax their option expects. See the javadoc for more information.
* Added `TruffleSafepoint.setAllowActions` to disable thread local actions temporarily for trusted internal guest code. Currently only allowed during the finalization of a context in `TruffleLanguage.finalizeContext(Object)`.
* Added `FrameDescriptor.getInfo()` and `FrameDescriptor.Builder.info()` to associate a user-defined object with a frame descriptor.
* GR-33851 Dropped Java 8 support.
* Deprecated `MemoryFence`. Please use `VarHandle` directly.
* Deprecated `TruffleSafepoint.setBlocked`, in favor of `TruffleSafepoint.setBlockedWithException`, which allows interception and handling of safepoint-thrown exceptions.
* GR-36525 Deprecated `CompilerOptions`. They had no effect for several releases already. Deprecated for removal.
* GR-22281 Deprecated `TruffleRuntime.getCurrentFrame()` and `TruffleRuntime.getCallerFrame()`. They were encouraging unsafe use of the `FrameInstance` class. Note that a `FrameInstance` instance must not be escaped outside the scope of the `FrameInstanceVisitor.visitFrame` method. Language implementers are encouraged to validate all usages of `TruffleRuntime.iterateFrames(...)`. We plan to enforce this rule in future versions of Truffle.
* GR-22281 Added `TruffleRuntime.iterateFrames(FrameInstanceVisitor visitor, int skipFrames)` that allows to efficiently skip a number of frames before the visitor is invoked. This was added to allow efficient migration of usages from the deprecated `TruffleRuntime.getCallerFrame()` method.
* Removed the deprecated `TruffleException` that was deprecated in the GraalVM 20.3.0. The `AbstractTruffleException` no longer implements `TruffleException`. `AbstractTruffleException` methods inherited from the `TruffleException` have been removed. As part of this removal, the recommendation for languages how to [handle exceptions](https://www.graalvm.org/truffle/javadoc/com/oracle/truffle/api/interop/InteropLibrary.html#isException-java.lang.Object-) has been updated.
* Added methods to [TruffleContext.Builder](https://www.graalvm.org/truffle/javadoc/com/oracle/truffle/api/TruffleContext.Builder.html) that allow throwing custom guest exceptions when the new built context is cancelled, hard-exited, or closed and the corresponding exception is about to reach the outer context. In case the customization is not used and the new context is cancelled, hard-exited, or closed, Truffle newly throws an internal error.
    * Added [TruffleContext.Builder#onCancelled](https://www.graalvm.org/truffle/javadoc/com/oracle/truffle/api/TruffleContext.Builder.html#onCancelled-java.lang.Runnable-) that allows throwing a custom guest exception when the new context is cancelled.
    * Added [TruffleContext.Builder#onExited](https://www.graalvm.org/truffle/javadoc/com/oracle/truffle/api/TruffleContext.Builder.html#onExited-java.util.function.Consumer-) that allows throwing a custom guest exception when the new context is hard-exited.
    * Added [TruffleContext.Builder#onClosed](https://www.graalvm.org/truffle/javadoc/com/oracle/truffle/api/TruffleContext.Builder.html#onClosed-java.lang.Runnable-) that allows throwing a custom guest exception when the new context is closed.
* GR-35093 Deprecated `UnionAssumption`, use arrays of assumptions instead. Deprecated `NeverValidAssumption` and `AlwaysValidAssumption`, use `Assumption.NEVER_VALID` and `Assumption.ALWAYS_VALID` instead. Language implementations should avoid custom `Assumption` subclasses, they lead to performance degradation in the interpreter.
* GR-35093 Added `create()` constructor methods to profiles in `com.oracle.truffle.api.profiles` where appropriate to simplify use with Truffle DSL.


## Version 22.0.0
* Truffle DSL generated code now inherits all annotations on constructor parameters to the static create factory method.
* Added a [Message#getId()](https://www.graalvm.org/truffle/javadoc/com/oracle/truffle/api/library/Message.html#getId--) method returning a unique message id within a library.
* Added a [LibraryFactory#getMessages()](https://www.graalvm.org/truffle/javadoc/com/oracle/truffle/api/library/LibraryFactory.html#getMessages--) method returning a list of messages that the library provides.
*  Changed behavior of `RootNode#getCallTarget()` such that it lazily initializes its call target. This enforces a one-to-one relationship between root nodes and call targets, which avoids several problems, for example, with regard to instrumentation. As a consequence, `RootNode.setCallTarget()` and `TruffleRuntime#createCallTarget()` are deprecated now. Please use `RootNode#getCallTarget()` to access the call target of a root node from now on.
* In `TruffleLanguage.finalizeContext(Object)`, there is a new requirement for leaving all remaining unclosed inner contexts created by the language on all threads where the contexts are still active.
No active inner context is allowed after `TruffleLanguage.finalizeContext(Object)` returns. Not complying with this requirement will result in an internal error. Please note that inactive inner contexts are still closed implicitly by the parent context.
* Added `TruffleContext.closeExited(Node, int)` to hard exit an entered truffle context. See [the documentation](https://github.com/oracle/graal/blob/master/truffle/docs/Exit.md).
* Added `TruffleLanguage.exitContext(Object, ExitMode, int)` to allow languages perform actions before natural/hard context exit. Languages are encouraged to run all their shutdown hooks in exitContext instead of finalizeContext.
* Improved the output format for `engine.TraceCompilation` and `engine.TraceCompilationDetails`. See [Optimizing.md](https://github.com/oracle/graal/blob/master/truffle/docs/Optimizing.md) for details.
* Extended `HostObject` so that it exposes the `length` field and the `clone()` method of Java arrays as interop members. This can be disabled with `HostAccess.Builder.allowArrayAccess(false)`.
* Implicit cast checks are now generated in declaration order where the direct target type is always checked first. Languages implementations are encouraged to optimize their implicit cast declaration order by sorting them starting with the most frequently used type.
* When using the Static Object Model, storage classes can have precise object field types, not just `java.lang.Object`.
* Added `CompilerDirectives.hasNextTier()` to allow language implementations to control profiling in intermediate compilation tiers. In particular, `LoopNode.reportLoopCount()` should also be called in intermediate tiers as part of bytecode interpreters to improve last tier compilation.
* Introduced sharing layers. A sharing layer is a set of language instances that share code within one or more polyglot contexts. In previous versions language instances were shared individually whenever a new language context was created. Instead language instances are now reused for a new context if and only if the entire layer can be shared. A layer can be shared if all initialized languages of a layer support the same context policy and their options are compatible. Please note the following changes on observable language behavior:
    * For any executed Truffle node it can now be assumed that the current language instance will remain constant. This means that the language instance can always be safely stored in the AST even for nodes that are used through the interoperability protocol by other languages. It is still recommend to not store language instances in AST nodes, but use LanguageReferences instead to avoid additional memory footprint.
    * The method LanguageReference.get(Node), if called with an adopted and compilation final node, is now guaranteed to fold to a constant value during compilation.
    * TruffleLanguage.initializeMultipleContexts() is now guaranteed to be called prior to all created contexts of the same language instance. For existing languages this means that any assumption invalidated during initialization of multiple contexts can now become a regular boolean field. This should simplify language implementations as they no longer need to be able to change sharing mode after call targets were already loaded.
    * Language initialization will now fail if new language context is initialized and the language is incompatible to the sharing layer of the current context. For example, if sharing is enabled with a shared language already initialized, any new language with unsupported sharing will now fail to initialize. The recommended solution is to specify all required languages when creating the context in `Context.newBuilder(String...)`. 
    * The method `TruffleLanguage.areOptionsCompatible(OptionValues, OptionValues)` is now also called before the initialization of the first context of a language if sharing is enabled. This allows languages to enable/disable sharing based on a language specific option, and not just  statically. 
    * Language instances are no longer shared for inner contexts if sharing is not enabled for a context, even if the language instance would support sharing in principle. This change was necessary to avoid the need to initialize sharing after the first context was created.
    * More information on code sharing can be found in the [javadoc](https://www.graalvm.org/truffle/javadoc/com/oracle/truffle/api/TruffleLanguage.ContextPolicy.html).
* Added the `--engine.TraceCodeSharing` option that allows to log debug information on code sharing.
* Added the `--engine.ForceCodeSharing` and `--engine.DisableCodeSharing` option that allows to force enable and force disable code sharing. This option is useful for testing to enable or disable sharing across all contexts of a process.
* Removed deprecated in `ArityException`.
* Removed deprecated methods in `ArityException`.
* Removed deprecated object DSL processor that was deprecated for several releases. 
* Removed deprecated encapsulating node accessor methods in `NodeUtil`.
* Removed deprecated method `LoopNode.executeLoop`.
* Removed many deprecated methods in `TruffleLanguage`, `TruffleLanguage.Env` and `TruffleInstrument.Env`. All of which were already deprecated for at least four releases.
* Removed deprecated `GraphPrintVisitor`.

* Added new APIs to `com.oracle.truffle.api.frame.Frame` and `com.oracle.truffle.api.frame.FrameDescriptor`:
    * Added a new "namespace" of index-based slots in `Frame` that is defined during construction of the frame descriptor and cannot be changed afterwards, and that is accessed using `int` indexes instead of `FrameSlot`s.
    * Added a second new "namespace" of slots (called auxiliary slots) in `Frame` that can be added to the frame descriptor dynamically (and which only supports "object" slots).
    * In addition to `get.../set...` methods, the new API also supports `copy` and `swap` of frame slots.
    * The `FrameSlot`-based API methods in `Frame` and `FrameDescriptor` were deprecated.
    * `FrameSlotTypeException` is now an unchecked exception, which simplifies many APIs and removes the need for the `FrameUtil` class.
* Changes to the way frame slots are handled during partial evaluation:
    * Removed the `FrameClearPhase` - now clearing the frame slots in the "clear" intrinsics instead.
    * Added a new `FrameAccessVerificationPhase` that detects improper pairing of frame slot types at merges, inserts deopts and outputs a performance warning: frame slots can now change type freely and will still be optimized by the frame intrinsics optimization, as long as the types are compatible at merges (whereas frame slots used to be restricted to one primitive type in the whole compilation unit).
* Made conversion rules for passing values to native code through the Truffle NFI more lenient.
    * Passing a `double` to a parameter of type `float` is allowed, possibly losing precision.
    * Passing signed integers to parameters of type `uint*` and unsigned integers to parameters of type `sint*` is allowed.

## Version 21.3.0
* Added a `@GenerateWrapper.Ignore` annotation to prevent methods from being instrumented in wrapper classes.
* The native image `TruffleCheckBlackListedMethods` option was deprecated and replaced by the `TruffleCheckBlockListMethods` option.
* Added new [Static Object Model](https://www.graalvm.org/truffle/javadoc/com/oracle/truffle/api/staticobject/package-summary.html) APIs to represent the layout of objects that, once defined, do not change the number and the type of their properties. It is particularly well suited for, but not limited to, the implementation of the object model of static programming languages. For more information, read the [Javadoc](https://www.graalvm.org/truffle/javadoc/com/oracle/truffle/api/staticobject/package-summary.html) and the [tutorial](https://github.com/oracle/graal/blob/master/truffle/docs/StaticObjectModel.md).
* Removed deprecated engine options: `engine.CompilationThreshold` and `engine.InliningTruffleTierOnExpand`
* Added `BytecodeOSRNode` interface to support on-stack replacement (OSR) for bytecode interpreters. OSR can improve start-up performance by switching from interpreted code to compiled code in the middle of execution. It is especially effective for targets with long-running loops, which can get "stuck" running in the interpreter without OSR. Refer to the [Javadoc](https://www.graalvm.org/truffle/javadoc/com/oracle/truffle/api/nodes/BytecodeOSRNode.html) and the [OSR guide](https://github.com/oracle/graal/blob/master/truffle/docs/OnStackReplacement.md) for more details.
* Removed support to read language and instrument registrations from `META-INF/truffle` files. Recompiling the TruffleLanguage or TruffleInstrument using the Truffle annotation processor automatically migrates the language or instrument to the new behavior. Languages are already migrated if they were compiled with a version later or equal than 19.3.
* Added [SourceSectionFilter#includes](http://www.graalvm.org/truffle/javadoc/com/oracle/truffle/api/instrumentation/SourceSectionFilter.html##includes-com.oracle.truffle.api.nodes.RootNode-com.oracle.truffle.api.source.SourceSection-java.util.Set-).
* Added [FrameInstance#getCompilationTier](http://www.graalvm.org/truffle/javadoc/com/oracle/truffle/api/frame/FrameInstance.html#getCompilationTier--) and [FrameInstancel#isCompilationRoot](http://www.graalvm.org/truffle/javadoc/com/oracle/truffle/api/frame/FrameInstance.htmll#isCompilationRoot--)
* Added `InteropLibrary.isValidValue(Object)` and `InteropLibrary.isValidProtocolValue(Object)`.
* Added `TruffleContext.evalPublic(Node, Source)` and `TruffleContext.evalInternal(Node, Source)` that allow to evaluate sources in an inner context and access values of the inner context safely.
* Added `TruffleContext.Builder.initializeCreatorContext(boolean)` that allows to disable initialization of the language that created the inner context.
* Added the ability to share values between contexts. Guest languages can now use values of the polyglot embedding API using host interop. This no longer leads to invalid sharing errors.
* Added `ReflectionLibrary.getUncached` method.
* Removed deprecated `TruffleLanguage.Registration#mimeType()`. Split up MIME types into `TruffleLanguage.Registration#characterMimeTypes()` and `TruffleLanguage.Registration#byteMimeTypes()`.
* Added a new and improved way to access the current language context and language instance of the thread.
    * Language and context references can now be stored in static final fields. See the [javadoc](https://www.graalvm.org/truffle/javadoc/com/oracle/truffle/api/TruffleLanguage.ContextReference.html) for the new intended usage.
    * All thread local lookups have an efficient implementation on HotSpot and SubstrateVM, interpreted and compiled, eliminating the need to ever cache the value in the AST.
    * Using a compilation final node passed as parameter, the context and language value can be constant folded if it is known that only one language or context instance can exist.
    * Deprecated all other means of accessing the current context: `TruffleLanguage.getCurrentContext(Class)`, `RootNode.getCurrentContext(Class)`, `ContextReference.get()`, `Node.lookupContextReference(Class)` and `@CachedContext`.
    * Deprecated all other means of accessing the current language: `TruffleLanguage.getCurrentLanguage(Class)`,  `LanguageReference.get()`, `Node.lookupLanguageReference(Class)` and `@CachedLanguage`.
* Removed deprecated `TruffleLanguage.getContextReference()`.
* Added `--engine.TraceDeoptimizeFrame` to trace frame deoptimizations due to `FrameInstance#getFrame(READ_WRITE|MATERIALIZE)`.
* Added loop condition profiling to `LoopNode`, so the `RepeatingNode` no longer needs to profile or inject the loop count. Language implementations should remove loop condition profiles from their repeating nodes since they are redundant now.
* Added `ThreadLocalAction` constructor that allows to configure recurring thread local actions to be performed repeatedly. This allows to build debug tooling that need to gather information in every safepoint poll of a thread.
* Added `ExecuteTracingSupport` interface that allows tracing the calls to `execute` methods of a `Node`. 
* Changed `--engine.InstrumentExceptionsAreThrown` to true by default and deprecated [EventContext#createError](https://www.graalvm.org/truffle/javadoc/com/oracle/truffle/api/instrumentation/EventContext.html#createError-java.lang.RuntimeException-) without replacement. Instrument exception are now thrown by default and observable by the guest language application.
* `TruffleLanguage.Env#getPublicTruffleFile(URI)` and `TruffleLanguage.Env#getInternalTruffleFile(URI)` have been fixed to behave as specified and throw `UnsupportedOperationException` instead of `FileSystemNotFoundException`.
* Added `LibraryFactory.getMessages()` to allow to enumerate all messages of a library.
* Added `Engine.newBuilder(String...)` that also allows to restrict the permitted languages of an engine. The permitted languages of an engine are inherited by all created contexts.

## Version 21.2.0
* Added `TypeDescriptor.subtract(TypeDescriptor)` creating a new `TypeDescriptor` by removing the given type from a union or intersection type.
* Added `CompilerDirectives.blackhole(value)` which can be helpful for benchmarking.
* Added `TruffleLanguage#Env.registerOnDispose(Closeable)` registering `Closeable`s for automatic close on context dispose.
* Added `RootNode#countsTowardsStackTraceLimit()`, replacing `RootNode#isInternal()` as the criterion that determines whether a frame with the given root node counts towards the stack trace limit.
* Added `engine.UsePreInitializedContext` option which can be used to disable usage of pre-initialized context.
* Added `MemoryFence`: provides methods for fine-grained control of memory ordering.
* `ValueProfile.createEqualityProfile()` was deprecated without replacement. `Object.equals(Object)` cannot safely be used on compiled code paths. Use the Truffle Specialization DSL instead to implement caches with equality semantics. Making `Object.equals(Object)` reachable as runtime compiled method will mark too many equals implementations reachable for runtime compilation in a native image.
* Methods annotated with `@Fallback`  of the Truffle specialization DSL now support `@Cached`, `@CachedContext`, `@CachedLanguage`, `@Bind` and dispatched `@CachedLibrary` parameters.
* Deprecated and added methods to support expected arity ranges in `ArityException` instances. Note that the replacement methods now include more strict validations.
* `DebugValue` methods `hashCode()` and `equals()` provide result of the interop `identityHashCode` and `isIdentical` calls on the corresponding guest objects, respectively.
* Enabled by default the traversing compilation queue with dynamic thresholds, see `--engine.TraversingCompilationQueue`, `--engine.DynamicCompilationThresholds`, `--engine.DynamicCompilerThresholdsMinScale`, `--engine.DynamicCompilerThresholdsMinNormalLoad` and `--engine.DynamicCompilerThresholdsMaxNormalLoad`.
* Added `LoopConditionProfile#create()` as an alias of `createCountingProfile()` so it can be used like `@Cached LoopConditionProfile loopProfile`.
* Enabled by default the traversing compilation queue with dynamic thresholds. See [the documentation](https://github.com/oracle/graal/blob/master/truffle/docs/TraversingCompilationQueue.md) for more information.
* Changed behavior of parameterized `Function<Object, Object>` conversion such that an `Object[]` argument is passed through to the guest function as a single array argument. Both raw `Function` and `Function<Object[], Object>` treat an `Object[]` as an array of arguments, like before.
* Added `TruffleContext.pause()` and `TruffleContext.resume(Future<Void>)` to pause and resume execution for a truffle context, respectively.
* Added `DebuggerSession.createPrimitiveValue()` to create a `DebugValue` from a primitive value. Use it instead of `DebugValue.set(primitiveValue)` which is now deprecated.
* Added support for iterators and hash maps to `DebugValue`. The added methods wraps the respective methods of `InteropLibrary`.
* Added support for Truffle libraries to be prepared for AOT. See `ExportLibrary.useForAOT` or the `AOTTutorial` java class for further details.
* The Specialization DSL now generates code to throw an `AssertionError` if a `@Shared` and `@Cached` parameter returns a non-null value and is used in a guard. The `null` state is reserved for the uninitialized state.
* Changed `TruffleLanguage.disposeContext`. In case the underlying polyglot context is being cancelled, `TruffleLanguage.disposeContext` is called even if `TruffleLanguage.finalizeContext` throws a TruffleException or a ThreadDeath exception.

## Version 21.1.0
* Added methods into `Instrumenter` that create bindings to be attached later on. Added `EventBinding.attach()` method.
* Added `TruffleContext.isCancelling()` to check whether a truffle context is being cancelled.
* Added `TruffleInstrument.Env.calculateContextHeapSize(TruffleContext, long, AtomicBoolean)` to calculate the heap size retained by a a context.
* Added `ContextsListener.onLanguageContextCreate`, `ContextsListener.onLanguageContextCreateFailed`, `ContextsListener.onLanguageContextInitialize`, and `ContextsListener.onLanguageContextInitializeFailed`  to allow instruments to listen to language context creation start events, language context creation failure events, language context initialization start events, and language context initialization failure events, respectively.
* Added `CompilerDirectives.isExact(Object, Class)` to check whether a value is of an exact type. This method should be used instead of the `value != null && value.getClass() == exactClass` pattern.
* Added `Frame.clear(FrameSlot)`. This allows the compiler to reason about the liveness of local variables. Languages are recommended to use it when applicable.
* Added `@GenerateAOT` to support preparation for AOT specializing nodes. Read the [AOT tutorial](https://github.com/oracle/graal/blob/master/truffle/docs/AOT.md) to get started with Truffle and AOT compilation.
* Profiles now can be disabled using `Profile.disable()` and reset using `Profile.reset()`.
* Added `--engine.CompileAOTOnCreate` option to trigger AOT compilation on call target create.
* Added new messages to `InteropLibrary` for interacting with buffer-like objects:
    * Added `hasBufferElements(Object)` that returns  `true` if this object supports buffer messages.
    * Added `isBufferWritable(Object)` that returns `true` if this object supports writing buffer elements.
    * Added `getBufferSize(Object)` to return the size of this buffer.
    * Added `readBufferByte(Object, long)`, `readBufferShort(Object, ByteOrder, long)`, `readBufferInt(Object, ByteOrder, long)`, `readBufferLong(Object, ByteOrder, long)`, `readBufferFloat(Object, ByteOrder, long)`  and `readBufferDouble(Object, ByteOrder, long)` to read a primitive from this buffer at the given index.
    * Added `writeBufferByte(Object, long, byte)`, `writeBufferShort(Object, ByteOrder, long, short)`, `writeBufferInt(Object, ByteOrder, long, int)`, `writeBufferLong(Object, ByteOrder, long, long)`, `writeBufferFloat(Object, ByteOrder, long, float)`  and `writeBufferDouble(Object, ByteOrder, long, double)` to write a primitive in this buffer at the given index (supported only if `isBufferWritable(Object)` returns `true`).
* Added `Shape.getLayoutClass()` as a replacement for `Shape.getLayout().getType()`. Returns the DynamicObject subclass provided to `Shape.Builder.layout`.
* Changed the default value of `--engine.MultiTier` from `false` to `true`. This should significantly improve the warmup time of Truffle interpreters.
* The native image build fails if a method known as not suitable for partial evaluation is reachable for runtime compilation. The check can be disabled by the `-H:-TruffleCheckBlackListedMethods` native image option.
* Added `ExactMath.truncate(float)` and `ExactMath.truncate(double)` methods to remove the decimal part (round toward zero) of a float or of a double respectively. These methods are intrinsified.
* Added `SuspendedEvent.prepareUnwindFrame(DebugStackFrame, Object)` to support forced early return values from a debugger.
* Added `DebugScope.convertRawValue(Class<? extends TruffleLanguage<?>>, Object)` to enable wrapping a raw guest language object into a DebugValue.
* Added new messages to the `InteropLibrary` to support iterables and iterators:
	* Added `hasIterator(Object)` that allows to specify that the receiver is an iterable.
    * Added `getIterator(Object)` to return the iterator for an iterable receiver.
    * Added `isIterator(Object)` that allows to specify that the receiver is an iterator.
    * Added `hasIteratorNextElement(Object)`  that allows to specify that the iterator receiver has element(s) to return by calling the `getIteratorNextElement(Object)` method.
    * Added `getIteratorNextElement(Object)` to return the current iterator element.
* Added `TruffleContext.leaveAndEnter(Node, Supplier)` to wait for another thread without triggering multithreading.
* Removed deprecated `TruffleLanguage.Env.getTruffleFile(String)`, `TruffleLanguage.Env.getTruffleFile(URI)` methods.
* Deprecated CompilationThreshold for prefered LastTierCompilationThreshold and SingleTierCompilationThreshold.
* Added new features to the DSL `@NodeChild` annotation:
    * Added `implicit` and `implicitCreate` attributes to allow implicit creation of child nodes by the parent factory method.
    * Added `allowUncached` and `uncached` attributes to allow using `@NodeChild` with `@GenerateUncached`.
* Added `TruffleLanguage.Env#getTruffleFileInternal(String, Predicate<TruffleFile>)` and `TruffleLanguage.Env#getTruffleFileInternal(URI, Predicate<TruffleFile>)` methods performing the guest language standard libraries check using a supplied predicate. These methods have a better performance compared to the `TruffleLanguage.Env#getInternalTruffleFile(String)` and `TruffleLanguage.Env#getInternalTruffleFile(URI)` as the guest language standard libraries check is performed only for files in the language home when IO is not enabled by the Context.
* Added `TruffleLanguage.Env.getLogger(String)` and `TruffleLanguage.Env.getLogger(Class<?>)` creating a context-bound logger. The returned `TruffleLogger` always uses a logging handler and options from Env's context and does not depend on being entered on any thread.
* Added new messages to the `InteropLibrary` to support hash maps:
	* Added `hasHashEntries(Object)` that allows to specify that the receiver provides hash entries.
	* Added `getHashSize(Object)` to return hash entries count.
	* Added `isHashEntryReadable(Object, Object)` that allows to specify that mapping for the given key exists and is readable.
	* Added `readHashValue(Object, Object)` to read the value for the specified key.
	* Added `readHashValueOrDefault(Object, Object, Object)` to read the value for the specified key or to return the default value when the mapping for the specified key does not exist.
	* Added `isHashEntryModifiable(Object, Object)` that allows to specify that mapping for the specified key exists and is writable.
	* Added `isHashEntryInsertable(Object, Object)` that allows to specify that mapping for the specified key does not exist and is writable.
	* Added `isHashEntryWritable(Object, Object)` that allows to specify that mapping is either modifiable or insertable.
	* Added `writeHashEntry(Object, Object, Object)` associating the specified value with the specified key.
	* Added `isHashEntryRemovable(Object, Object)` that allows to specify that mapping for the specified key exists and is removable.
	* Added `removeHashEntry(Object, Object)` removing the mapping for a given key.
	* Added `isHashEntryExisting(Object, Object)` that allows to specify that that mapping for a given key is existing.
	* Added `getHashEntriesIterator(Object)` to return the hash entries iterator.
    * Added `getHashKeysIterator(Object)` to return the hash keys iterator.
    * Added `getHashValuesIterator(Object)` to return the hash values iterator.
* Added `TypeDescriptor.HASH` and `TypeDescriptor.hash(TypeDescriptor, TypeDescriptor)` representing hash map types in the TCK.
* Added support for Truffle safepoints and thread local actions. See `TruffleSafepoint` and `ThreadLocalAction`. There is also a [tutorial](https://github.com/oracle/graal/blob/master/truffle/docs/Safepoints.md) that explains how to adopt and use in language or tool implementations.
* Make the Truffle NFI more modular.
    * Provide option `--language:nfi=none` for disabling native access via the Truffle NFI in native-image even if the NFI is included in the image (e.g. as dependency of another language).
    * Moved `trufflenfi.h` header from the JDK root include directory into the NFI language home (`languages/nfi/include`).

## Version 21.0.0
* If an `AbstractTruffleException` is thrown from the `ContextLocalFactory`, `ContextThreadLocalFactory` or event listener, which is called during the context enter, the exception interop messages are executed without a context being entered. The event listeners called during the context enter are:
    * `ThreadsActivationListener.onEnterThread(TruffleContext)`
    * `ThreadsListener.onThreadInitialized(TruffleContext, Thread)`
    * `TruffleInstrument.onCreate(Env)`
    * `TruffleLanguage.isThreadAccessAllowed(Thread, boolean)`
    * `TruffleLanguage.initializeMultiThreading(Object)`
    * `TruffleLanguage.initializeThread(Object, Thread)`
* Added `HostCompilerDirectives` for directives that guide the host compilations of Truffle interpreters.
    * `HostCompilerDirectives.BytecodeInterpreterSwitch` - to denote methods that contain the instruction-dispatch switch in bytecode interpreters
    * `HostCompilerDirectives.BytecodeInterpreterSwitchBoundary` - to denote methods that do not need to be inlined into the bytecode interpreter switch
* Truffle DSL generated nodes are no longer limited to 64 state bits. Use these state bits responsibly.
* Added support for explicitly selecting a host method overload using the signature in the form of comma-separated fully qualified parameter type names enclosed by parentheses (e.g. `methodName(f.q.TypeName,java.lang.String,int,int[])`).
* Changed the default value of `--engine.MultiTier` from `false` to `true`. This should significantly improve the warmup time of Truffle interpreters.
* Deprecated and added methods to support expected arity ranges in `ArityException` instances. Note that the replacement methods now include more strict validations.


## Version 20.3.0
* Added `RepeatingNode.initialLoopStatus` and `RepeatingNode.shouldContinue` to allow defining a custom loop continuation condition.
* Added new specialization utility to print detailed statistics about specialization instances and execution count. See [Specialization Statistics Tutorial](https://github.com/oracle/graal/blob/master/truffle/docs/SpecializationHistogram.md) for details on how to use it.
* Added new specialization compilation mode that ignores "fast path" specializations and generates calls only to "slow path" specializations. This mode is intended for testing purposes to increase tests coverage. See [Specialization testing documentation](https://github.com/oracle/graal/blob/master/truffle/docs/SpecializationTesting.md) for more details.
* Added [TruffleFile.readSymbolicLink](https://www.graalvm.org/truffle/javadoc/com/oracle/truffle/api/TruffleFile.html#readSymbolicLink--) method to read the symbolic link target.
* Added [ReportPolymorphism.Megamorphic](http://www.graalvm.org/truffle/javadoc/com/oracle/truffle/api/dsl/ReportPolymorphism.Megamorphic.html) annotation for expressing the "report only megamorphic specializations" use case when reporting polymorphism.
* Added new flags to inspect expansion during partial evaluation: `--engine.TraceMethodExpansion=truffleTier`, `--engine.TraceNodeExpansion=truffleTier`, `--engine.MethodExpansionStatistics=truffleTier` and `--engine.NodeExpansionStatistics=truffleTier`. Language implementations are encouraged to run with these flags enabled and investigate their output for unexpected results. See [Optimizing.md](https://github.com/oracle/graal/blob/master/truffle/docs/Optimizing.md) for details.
* Enabled by default the elastic allocation of Truffle compiler threads depending on the number of available processors, in both JVM and native modes. The old behavior, 1 or 2 compiler threads, can be explicitly enabled with `--engine.CompilerThreads=0`.
* Added `ThreadsActivationListener` to listen to thread enter and leave events in instruments.
* Added `TruffleInstrument.Env.getOptions(TruffleContext)` to retrieve context specific options for an instrument and `TruffleInstrument.getContextOptions()` to describe them. This is useful if an instrument wants to be configured per context. 
* Added `TruffleContext.isClosed()` to check whether a  truffle context is already closed. This is useful for instruments.
* Added `TruffleContext.closeCancelled` and `TruffleContext.closeResourceExhausted`  to allow instruments and language that create inner contexts to cancel the execution of a context.
* Added `TruffleContext.isActive` in addition to `TruffleContext.isEntered` and improved their documentation to indicate the difference.
* Added `ContextsListener.onContextResetLimit` to allow instruments to listen to context limit reset events from the polyglot API.
* All instances of `TruffleContext` accessible from instruments can now be closed by the instrument. Previously this was only possible for creators of the TruffleContext instance.
* Added the ability to create context and context thread locals in languages and instruments. See [ContextLocal](https://www.graalvm.org/truffle/javadoc/com/oracle/truffle/api/ContextLocal.html) and [ContextThreadLocal](https://www.graalvm.org/truffle/javadoc/com/oracle/truffle/api/ContextThreadLocal.html) for details.
* Removed the hard "maximum node count" splitting limit controlled by `TruffleSplittingMaxNumberOfSplitNodes` as well as the option itself.
* Removed polymorphism reporting from `DynamicObjectLibrary`. If the language wants to report polymorphism for a property access, it should do so manually using a cached specialization.
* The `iterations` for `LoopNode.reportLoopCount(source, iterations)` must now be >= 0.
* Added [NodeLibrary](https://www.graalvm.org/truffle/javadoc/com/oracle/truffle/api/interop/NodeLibrary.html), which provides guest language information associated with a particular Node location, local scope mainly and [TruffleLanguage.getScope](https://www.graalvm.org/truffle/javadoc/com/oracle/truffle/api/TruffleLanguage.html#getScope-C-) and [TruffleInstrument.Env.getScope](https://www.graalvm.org/truffle/javadoc/com/oracle/truffle/api/instrumentation/TruffleInstrument.Env.html#getScope-com.oracle.truffle.api.nodes.LanguageInfo-), which provides top scope object of a guest language.
* Deprecated com.oracle.truffle.api.Scope class and methods in TruffleLanguage and TruffleInstrument.Env, which provide the scope information through that class.
* Added scope information into InteropLibrary: [InteropLibrary.isScope](https://www.graalvm.org/truffle/javadoc/com/oracle/truffle/api/interop/InteropLibrary.html#isScope-java.lang.Object-), [InteropLibrary.hasScopeParent](https://www.graalvm.org/truffle/javadoc/com/oracle/truffle/api/interop/InteropLibrary.html#hasScopeParent-java.lang.Object-) and [InteropLibrary.getScopeParent](https://www.graalvm.org/truffle/javadoc/com/oracle/truffle/api/interop/InteropLibrary.html#getScopeParent-java.lang.Object-)
* Added utility method to find an instrumentable parent node [InstrumentableNode.findInstrumentableParent](https://www.graalvm.org/truffle/javadoc/com/oracle/truffle/api/instrumentation/InstrumentableNode.html#findInstrumentableParent-com.oracle.truffle.api.nodes.Node-).
* Deprecated `DebugScope.getArguments()` without replacement. This API was added without use-case.
* Added the [RootNode.isTrivial](https://www.graalvm.org/truffle/javadoc/com/oracle/truffle/api/nodes/RootNode.html#isTrivial) method, for specifying root nodes that are always more efficient to inline than not to.
* Added [ByteArraySupport](https://www.graalvm.org/truffle/javadoc/com/oracle/truffle/api/memory/ByteArraySupport.html): a helper class providing safe multi-byte primitive type accesses from byte arrays.
* Added a new base class for Truffle exceptions, see [AbstractTruffleException](https://www.graalvm.org/truffle/javadoc/com/oracle/truffle/api/exception/AbstractTruffleException.html). The original `TruffleException` has been deprecated. Added new interop messages for exception handling replacing the deprecated `TruffleException` methods.
* Added new messages to `InteropLibrary` related to exception handling:
    * Added `getExceptionType(Object)` that allows to specify the type of an exception, e.g. PARSE_ERROR. 
    * Added `isExceptionIncompleteSource(Object)` allows to specify whether the parse error contained unclosed brackets.
    * Added `getExceptionExitStatus(Object)` allows to specify the exit status of an exception of type EXIT.
    * Added `hasExceptionCause(Object)` and `getExceptionCause(Object)` to return the cause of this error
    * Added `hasExceptionStackTrace(Object)` and `getExceptionStackTrace(Object)` to return the guest stack this of this error. 
    * Added `hasExceptionMessage(Object)` and `getExceptionMessage(Object)` to provide an error message of the error.
    * Added `hasExecutableName(Object)` and `getExecutableName(Object)` to provide a method name similar to what was provided in `RootNode.getName()` but for executable objects.
    * Added `hasDeclaringMetaObject(Object)` and `getDeclaringMetaObject(Object)` to provide the meta object of the function. 
* Language implementations are recommended to perform the following steps to upgrade their exception implementation:
    * Convert non-internal guest language exceptions to `AbstractTruffleException`, internal errors should be refactored to no longer implement `TruffleException`.
    * Export new interop messages directly on the `AbstractTruffleException` subclass if necessary. Consider exporting `getExceptionType(Object)`, `getExceptionExitStatus(Object)` and `isExceptionIncompleteSource(Object)`. For other interop messages the default implementation should be sufficient for most use-cases. Consider using `@ExportLibrary(delegateTo=...)` to forward to a guest object stored inside of the exception.
    * Rewrite interop capable guest language try-catch nodes to the new interop pattern for handling exceptions. See `InteropLibrary#isException(Object)` for more information. 
    * Implement the new method `RootNode.translateStackTraceElement` which allows guest languages to transform stack trace elements to accessible guest objects for other languages.
    * Consider making executable interop objects of the guest language implement `InteropLibrary.hasExecutableName(Object)` and `InteropLibrary.hasDeclaringMetaObject(Object)`.
    * Make exception printing in the guest language use `InteropLibrary.getExceptionMessage(Object)`, `InteropLibrary.getExceptionCause(Object)` and `InteropLibrary.getExceptionStackTrace(Object)` for foreign exceptions to print them in the style of the language.
    * Make all exports of `InteropLibrary.throwException(Object)` throw an instance of `AbstractTruffleException`. This contract will be enforced in future versions when `TruffleException` will be removed.
    * Attention: Since [AbstractTruffleException](https://www.graalvm.org/truffle/javadoc/com/oracle/truffle/api/exception/AbstractTruffleException.html) is an abstract base class, not an interface, the exceptions the Truffle NFI throws do not extend UnsatisfiedLinkError anymore. This is an incompatible change for guest languages that relied on the exact exception class. The recommended fix is to catch AbstractTruffleException instead of UnsatisfiedLinkError.
* Added [TruffleInstrument.Env.getEnteredContext](https://www.graalvm.org/truffle/javadoc/com/oracle/truffle/api/instrumentation/TruffleInstrument.Env.html#getEnteredContext--) returning the entered `TruffleContext`.
* Added [DebuggerSession.setShowHostStackFrames](https://www.graalvm.org/truffle/javadoc/com/oracle/truffle/api/debug/DebuggerSession.html#setShowHostStackFrames-boolean-) and host `DebugStackFrame` and `DebugStackTraceElement`. This is useful for debugging of applications that use host interop.
* All Truffle Graal runtime options (-Dgraal.) which were deprecated in GraalVM 20.1 are removed. The Truffle runtime options are no longer specified as Graal options (-Dgraal.). The Graal options must be replaced by corresponding engine options specified using [polyglot API](https://www.graalvm.org/truffle/javadoc/org/graalvm/polyglot/Engine.Builder.html#option-java.lang.String-java.lang.String-).
* Deprecated the `com.oracle.truffle.api.object.dsl` API without replacement. The migration path is to use `DynamicObject` subclasses with the `com.oracle.truffle.api.object` API.
* A node parameter now needs to be provided to TruffleContext.enter() and TruffleContext.leave(Object). The overloads without node parameter are deprecated. This is useful to allow the runtime to compile the enter and leave code better if a node is passed as argument. 
* Added [DebuggerSession.suspendHere](https://www.graalvm.org/truffle/javadoc/com/oracle/truffle/api/debug/DebuggerSession.html#suspendHere-com.oracle.truffle.api.nodes.Node-) to suspend immediately at the current location of the current execution thread.
* Added [RootNode.prepareForAOT](https://www.graalvm.org/truffle/javadoc/com/oracle/truffle/api/nodes/RootNode.html#prepareForAOT) that allows to initialize root nodes for compilation that were not yet executed.
* Removed deprecation for `RootNode.getLanguage(Class<?>)`, it is still useful to efficiently access the associated language of a root node.
* Block node partial compilation is no longer eagerly triggered but only when the `--engine.MaximumGraalNodeCount` limit was reached once for a call target.
* Lifted the restriction that the dynamic type of a `DynamicObject` needs to be an instance of `ObjectType`, allowing any non-null object. Deprecated `Shape.getObjectType()` that has been replaced by `Shape.getDynamicType()`.
* Added [TruffleLanguage.Env.createHostAdapterClass](https://www.graalvm.org/truffle/javadoc/com/oracle/truffle/api/TruffleLanguage.Env.html#createHostAdapterClass-java.lang.Class:A-) to allow extending a host class and/or interfaces with a guest object via a generated host adapter class (JVM only).
* Deprecated the old truffle-node-count based inlining heuristic and related options (namely InliningNodeBudget and LanguageAgnosticInlining).
* Added `@GenerateLibrary.pushEncapsulatingNode()` that allows to configure whether encapsulating nodes are pushed or popped.

## Version 20.2.0
* Added new internal engine option `ShowInternalStackFrames` to show internal frames specific to the language implementation in stack traces.
* Added new identity APIs to `InteropLibrary`:
    * `hasIdentity(Object receiver)` to find out whether an object specifies identity
	* `isIdentical(Object receiver, Object other, InteropLibrary otherLib)` to compare the identity of two object
	* `isIdenticalOrUndefined(Object receiver, Object other)` export to specify the identity of an object.
	* `identityHashCode(Object receiver)` useful to implement maps that depend on identity.
* Added `TriState` utility class represents three states TRUE, FALSE and UNDEFINED.
* Added `InteropLibrary.getUncached()` and `InteropLibrary.getUncached(Object)` short-cut methods for convenience.
* Enabled by default the new inlining heuristic in which inlining budgets are based on Graal IR node counts and not Truffle Node counts.
* Added `ConditionProfile#create()` as an alias of `createBinaryProfile()` so it can be used like `@Cached ConditionProfile myProfile`. 
* Improved `AssumedValue` utility class: Code that reads the value but can not constant fold it does not need to deopt when the value changes.
* A `TruffleFile` for an empty path is no more resolved to the current working directory.
* Added [`SourceBuilder.canonicalizePath(boolean)`](https://www.graalvm.org/truffle/javadoc/com/oracle/truffle/api/source/Source.SourceBuilder.html) to control whether the `Source#getPath()` should be canonicalized.
* Deprecated and renamed `TruffleFile.getMimeType` to [TruffleFile.detectMimeType](https://www.graalvm.org/truffle/javadoc/com/oracle/truffle/api/TruffleFile.html#detectMimeType--). The new method no longer throws `IOException` but returns `null` instead.
* The languages are responsible for stopping and joining the stopped `Thread`s in the [TruffleLanguage.finalizeContext](https://www.graalvm.org/truffle/javadoc/com/oracle/truffle/api/TruffleLanguage.html#finalizeContext-C-).
* Added Truffle DSL `@Bind` annotation to common out expression for use in guards and specialization methods.
* Added the ability to disable adoption for DSL cached expressions with type node using `@Cached(value ="...", weak = true)`.
* Added an option not to adopt the parameter annotated by @Cached, using `@Cached(value ="...", adopt = false)`.
* Added `TruffleWeakReference` utility to be used on partial evaluated code paths instead of the default JDK `WeakReference`.
* Removed deprecated API in `com.oracle.truffle.api.source.Source`. The APIs were deprecated in 19.0.
* Added `CompilerDirectives.shouldNotReachHere()` as a short-cut for languages to indicate that a path should not be reachable neither in compiled nor interpreted code paths.
* All subclasses of `InteropException` do no longer provide a Java stack trace. They are intended to be thrown, immediately caught by the caller and not re-thrown. As a result they can now be allocated on compiled code paths and do no longer require a `@TruffleBoundary` or `transferToInterpreterAndInvalidate()` before use. Languages are encouraged to remove `@TruffleBoundary` annotations or leading `transferToInterpreterAndInvalidate()` method calls before interop exceptions are thrown. 
* All `InteropException` subclasses now offer a new `create` factory method to provide a cause. This cause should only be used if user provided guest application code caused the problem.
* The use of `InteropException.initCause` is now deprecated for performance reasons. Instead pass the cause when the `InteropException` is constructed. The method `initCause` will throw `UnsupportedOperationException` in future versions. Please validate all calls to `Throwable.initCause` for language or tool implementation code.
* Added [TruffleFile.isSameFile](https://www.graalvm.org/truffle/javadoc/com/oracle/truffle/api/TruffleFile.html#isSameFile-com.oracle.truffle.api.TruffleFile-java.nio.file.LinkOption...-) method to test if two `TruffleFile`s refer to the same physical file.
* Added new `EncapsulatingNodeReference` class to lookup read and write the current encapsulating node. Deprecated encapsulating node methods in `NodeUtil`.
* Added support for subclassing `DynamicObject` so that guest languages can directly base their object class hierarchy on it, add fields, and use `@ExportLibrary` on subclasses. Guest language object classes should implement `TruffleObject`.
* Added new [DynamicObjectLibrary](https://www.graalvm.org/truffle/javadoc/com/oracle/truffle/api/object/DynamicObjectLibrary.html) API for accessing and mutating properties and the shape of `DynamicObject` instances. This is the recommended API from now on. Other, low-level property access APIs will be deprecated and removed in a future release.

## Version 20.1.0
* Added `@GenerateLibrary(dynamicDispatchEnabled = false)` that allows to disable dynamic dispatch semantics for a library. The default is `true`.
* Added ability to load external default exports for libraries using a service provider. See `GenerateLibrary(defaultExportLookupEnabled = true)`.
* The use of `@NodeField` is now permitted in combination with `@GenerateUncached`, but it throws UnsupportedOperationException when it is used.
* It is now possible to specify a setter with `@NodeField`. The generated field then will be mutable.
* Removed deprecated interoperability APIs that were deprecated in 19.0.0. 
* Removed deprecated instrumentation APIs that were deprecated in 0.33
* The `PerformanceWarningsAreFatal` and `TracePerformanceWarnings` engine options take a comma separated list of performance warning types. Allowed warning types are `call` to enable virtual call warnings, `instanceof` to enable virtual instance of warnings and `store` to enables virtual store warnings. There are also `all` and `none` types to enable (disable) all performance warnings.
* Added [DebugValue#getRawValue()](https://www.graalvm.org/truffle/javadoc/com/oracle/truffle/api/debug/DebugValue.html) for raw guest language object lookup from same language.
* Added [DebugStackFrame#getRawNode()](https://www.graalvm.org/truffle/javadoc/com/oracle/truffle/api/debug/DebugStackFrame.html) for root node lookup from same language.
* Added [DebugException#getRawException()](https://www.graalvm.org/truffle/javadoc/com/oracle/truffle/api/debug/DebugException.html) for raw guest language exception lookup from same language.
* Added [DebugStackFrame#getRawFrame()](https://www.graalvm.org/truffle/javadoc/com/oracle/truffle/api/debug/DebugStackFrame.html) for underlying frame lookup from same language.
* Added `TruffleInstrument.Env.getPolyglotBindings()` that replaces now deprecated `TruffleInstrument.Env.getExportedSymbols()`.
* Added `@ExportLibrary(transitionLimit="3")` that allows the accepts condition of exported libraries to transition from true to false for a library created for a receiver instance. This is for example useful to export messages for array strategies. 
* Added `CompilationFailureAction` engine option which deprecates `CompilationExceptionsArePrinted `, `CompilationExceptionsAreThrown`, `CompilationExceptionsAreFatal` and `PerformanceWarningsAreFatal` options.
* Added `TreatPerformanceWarningsAsErrors` engine option which deprecates the `PerformanceWarningsAreFatal` option. To replace the `PerformanceWarningsAreFatal` option use the `TreatPerformanceWarningsAsErrors` with `CompilationFailureAction` set to `ExitVM`.
* Added `bailout` into performance warning kinds used by `TracePerformanceWarnings`, `PerformanceWarningsAreFatal` and `CompilationExceptionsAreFatal` options.
* Added [Option.deprecationMessage](https://www.graalvm.org/truffle/javadoc/com/oracle/truffle/api/Option.html#deprecationMessage--) to set the option deprecation reason.
* `engine.Mode` is now a supported option and no longer experimental.
* Added new meta-data APIs to `InteropLibrary`:
	* `has/getLanguage(Object receiver)` to access the original language of an object.
	* `has/getSourceLocation(Object receiver)` to access the source location of an object (e.g. of function or classes).
	* `toDisplayString(Object receiver, boolean allowsSideEffect)` to produce a human readable string.
	* `has/getMetaObject(Object receiver)` to access the meta-object of an object.
	* `isMetaObject(Object receiver)` to find out whether an object is a meta-object (e.g. Java class)
	* `getMetaQualifiedName(Object receiver)` to get the qualified name of the meta-object
	* `getMetaSimpleName(Object receiver)` to get the simple name of a the meta-object
	* `isMetaInstance(Object receiver, Object instance)` to check whether an object is an instance of a meta-object.
* Added `TruffleLanguage.getLanguageView` that allows to wrap values to add language specific information for primitive and foreign values.
* Added `TruffleLanguage.getScopedView` that allows to wrap values to add scoping and visibility to language values.
* Added `TruffleInstrument.Env.getScopedView` and `TruffleInstrument.Env.getLanguageView` to access language and scoped views from instruments.
* Added `TruffleInstrument.Env.getLanguageInfo` to convert language classes to `LanguageInfo`.
* Deprecated `TruffleLanguage.findMetaObject`, `TruffleLanguage.findSourceLocation`, `TruffleLanguage.toString` and `TruffleLanguage.isObjectOfLanguage`. Use the new interop APIs and language views as replacement.
* Added support for the value conversions of [DebugValue](https://www.graalvm.org/truffle/javadoc/com/oracle/truffle/api/debug/DebugValue.html) that provide the same functionality as value conversions on [Value](https://www.graalvm.org/sdk/javadoc/org/graalvm/polyglot/Value.html).
* Added [DebugValue#toDisplayString](https://www.graalvm.org/truffle/javadoc/com/oracle/truffle/api/debug/DebugValue.html#toDisplayString--) to convert the value to a language-specific string representation.
* Deprecated `DebugValue#as`, other conversion methods should be used instead.
* Clarify [InteropLibrary](https://www.graalvm.org/truffle/javadoc/com/oracle/truffle/api/interop/InteropLibrary.html) javadoc documentation of message exceptions. [UnsupportedMessageException](https://www.graalvm.org/truffle/javadoc/com/oracle/truffle/api/interop/UnsupportedMessageException.html) is thrown when the operation is never supported for the given receiver type. In other cases [UnknownIdentifierException](https://www.graalvm.org/truffle/javadoc/com/oracle/truffle/api/interop/UnknownIdentifierException.html) or [InvalidArrayIndexException](https://www.graalvm.org/truffle/javadoc/com/oracle/truffle/api/interop/InvalidArrayIndexException.html) are thrown.
* Added [TruffleLanguage.Env.initializeLanguage](https://www.graalvm.org/truffle/javadoc/com/oracle/truffle/api/TruffleLanguage.Env.html#initializeLanguage-com.oracle.truffle.api.nodes.LanguageInfo-) method to force language initialization.
* Values of `NAME` properties of [ReadVariableTag](https://www.graalvm.org/truffle/javadoc/com/oracle/truffle/api/instrumentation/StandardTags.ReadVariableTag.html#NAME) and [WriteVariableTag](https://www.graalvm.org/truffle/javadoc/com/oracle/truffle/api/instrumentation/StandardTags.WriteVariableTag.html#NAME) extended to allow an object or an array of objects with name and source location.
* Added support for asynchronous stack traces: [TruffleLanguage.Env.getAsynchronousStackDepth()](https://www.graalvm.org/truffle/javadoc/com/oracle/truffle/api/TruffleLanguage.Env.html#getAsynchronousStackDepth--), [RootNode.findAsynchronousFrames()](https://www.graalvm.org/truffle/javadoc/com/oracle/truffle/api/nodes/RootNode.html#findAsynchronousFrames-com.oracle.truffle.api.frame.Frame-), [TruffleInstrument.Env.setAsynchronousStackDepth()](https://www.graalvm.org/truffle/javadoc/com/oracle/truffle/api/instrumentation/TruffleInstrument.Env.html#setAsynchronousStackDepth-int-), [TruffleStackTrace.getAsynchronousStackTrace()](https://www.graalvm.org/truffle/javadoc/com/oracle/truffle/api/TruffleStackTrace.html#getAsynchronousStackTrace-com.oracle.truffle.api.CallTarget-com.oracle.truffle.api.frame.Frame-), [DebuggerSession.setAsynchronousStackDepth()](https://www.graalvm.org/truffle/javadoc/com/oracle/truffle/api/debug/DebuggerSession.html#setAsynchronousStackDepth-int-), [SuspendedEvent.getAsynchronousStacks()](https://www.graalvm.org/truffle/javadoc/com/oracle/truffle/api/debug/SuspendedEvent.html#getAsynchronousStacks--), [DebugException.getDebugAsynchronousStacks()](https://www.graalvm.org/truffle/javadoc/com/oracle/truffle/api/debug/DebugException.html#getDebugAsynchronousStacks--).

## Version 20.0.0
* Add [Layout#dispatch()](https://www.graalvm.org/truffle/javadoc/com/oracle/truffle/api/object/dsl/Layout.html#dispatch--) to be able to generate override of `ObjectType#dispatch()` method in the generated inner \*Type class.
* Deprecated engine options engine.InvalidationReprofileCount and engine.ReplaceReprofileCount. They no longer have any effect. There is no longer reprofiling after compilation. 
* Added [DebuggerSession.{suspend(), suspendAll,resume()}](https://www.graalvm.org/truffle/javadoc/com/oracle/truffle/api/debug/DebuggerSession.html) to allow suspending and resuming threads.
* Add new loop explosion mode [LoopExplosionKind#FULL_UNROLL_UNTIL_RETURN](https://www.graalvm.org/truffle/javadoc/com/oracle/truffle/api/nodes/ExplodeLoop.LoopExplosionKind.html#FULL_UNROLL_UNTIL_RETURN), which can be used to duplicate loop exits during unrolling until function returns.
* The default [LoopExplosionKind](https://www.graalvm.org/truffle/javadoc/com/oracle/truffle/api/nodes/ExplodeLoop.LoopExplosionKind.html) for `@ExplodeLoop` changed from `FULL_UNROLL` to `FULL_UNROLL_UNTIL_RETURN`, which we believe is more intuitive. We recommend reviewing your usages of `@ExplodeLoop`, especially those with `return`, `break` and `try/catch` in the loop body as those might duplicate more code than before.
* The `TruffleCheckNeverPartOfCompilation` option when building a native image is now enabled by default, ensuring `neverPartOfCompilation()` is not reachable for runtime compilation. Use `CompilerDirectives.bailout()` if you want to test when a compilation fails, otherwise avoid `neverPartOfCompilation()` in code reachable for runtime compilation (e.g., by using `@TruffleBoundary`).
* The `DirectoryStream` created by a relative `TruffleFile` passes relative `TruffleFile`s into the `FileVisitor`, even when an explicit [current working directory was set](https://www.graalvm.org/truffle/javadoc/com/oracle/truffle/api/TruffleLanguage.Env.html#setCurrentWorkingDirectory-com.oracle.truffle.api.TruffleFile-).
* Added `DebuggerTester.startExecute()` that allows to execute an arbitrary sequence of commands on the background thread.
* Time specification in `InteropLibrary` relaxed to allow a fixed timezone when no date is present.
* `TruffleLogger.getLogger` throws an `IllegalArgumentException` when given `id` is not a valid language or instrument id.
* [Node#getEncapsulatingSourceSection()](https://www.graalvm.org/truffle/javadoc/com/oracle/truffle/api/nodes/Node.html#getEncapsulatingSourceSection--) is no longer a fast-path method, because `getSourceSection()` is not fast-path.
* The algorithm used to generate a unique [URI](https://www.graalvm.org/truffle/javadoc/com/oracle/truffle/api/source/Source.html#getURI--) for a `Source` built without an `URI` was changed to SHA-256.
* Added [ExportLibrary.delegateTo](https://www.graalvm.org/truffle/javadoc/com/oracle/truffle/api/library/ExportLibrary.html#delegateTo--) attribute that allows to delegate all messages of a library to value of a final delegate field. This can be used in combination with `ReflectionLibrary` to improve the ability to build wrappers.
* `ReadVariableTag` and `WriteVariableTag` added to [StandardTags](https://www.graalvm.org/truffle/javadoc/com/oracle/truffle/api/instrumentation/StandardTags.html).

* Truffle TCK now checks that instrumentable nodes are not used in the context of a Library.
* Getter to check whether [TruffleContext](https://www.graalvm.org/truffle/javadoc/com/oracle/truffle/api/TruffleContext.html#isEntered--) is activated or not.
* All Truffle Graal runtime options (-Dgraal.) will be deprecated with 20.1. The Truffle runtime options are no longer specified as Graal options (-Dgraal.). The Graal options must be replaced by corresponding engine options specified using [polyglot API](https://www.graalvm.org/truffle/javadoc/org/graalvm/polyglot/Engine.Builder.html#option-java.lang.String-java.lang.String-). The `TRUFFLE_STRICT_OPTION_DEPRECATION` environment variable can be used to detect usages of deprecated Graal options. When the `TRUFFLE_STRICT_OPTION_DEPRECATION` is set to `true` and the deprecated Graal option is used the Truffle runtime throws an exception listing the used deprecated options and corresponding replacements.


## Version 19.3.0
* Added ability to obtain an [Internal Truffle File](https://www.graalvm.org/truffle/javadoc/com/oracle/truffle/api/TruffleLanguage.Env.html#getInternalTruffleFile-java.lang.String-). The internal file is located in the language home directories and it's readable even when IO is not allowed by the Context.
* Deprecated `TruffleLanguage.Env.getTruffleFile` use [getInternalTruffleFile](https://www.graalvm.org/truffle/javadoc/com/oracle/truffle/api/TruffleLanguage.Env.html#getInternalTruffleFile-java.lang.String-) for language standard library files located in language home or [getPublicTruffleFile](https://www.graalvm.org/truffle/javadoc/com/oracle/truffle/api/TruffleLanguage.Env.html#getPublicTruffleFile-java.lang.String-) for user files.
* Added primitive specializations to `CompilerAsserts.partialEvaluationConstant()`.
* Added the new `execute` method to `LoopNode`, which allows loops to return values.
* Added support for temporary [files](https://www.graalvm.org/truffle/javadoc/com/oracle/truffle/api/TruffleLanguage.Env.html#createTempFile-com.oracle.truffle.api.TruffleFile-java.lang.String-java.lang.String-java.nio.file.attribute.FileAttribute...-) and [directories](https://www.graalvm.org/truffle/javadoc/com/oracle/truffle/api/TruffleLanguage.Env.html#createTempDirectory-com.oracle.truffle.api.TruffleFile-java.lang.String-java.nio.file.attribute.FileAttribute...-).
* Threads created by the embedder may now be collected by the GC before they can be [disposed](https://www.graalvm.org/truffle/javadoc/com/oracle/truffle/api/TruffleLanguage.html#disposeThread-C-java.lang.Thread-). If languages hold onto thread objects exposed via `initializeThread` they now need to do so with `WeakReference` to avoid leaking thread instances.
* Support boolean literals in DSL expressions used in [@Specialization](https://www.graalvm.org/truffle/javadoc/com/oracle/truffle/api/dsl/Specialization) and [@Cached](https://www.graalvm.org/truffle/javadoc/com/oracle/truffle/api/dsl/Cached) fields.
* Added standard [block node](https://www.graalvm.org/truffle/javadoc/com/oracle/truffle/api/nodes/BlockNode.html) for language implementations. Using the block node allows the optimizing runtime to split big blocks into multiple compilation units. This optimization may be enabled using `--engine.PartialBlockCompilation` (on by default) and configured using `--engine.PartialBlockCompilationSize` (default 3000).
* Added new experimental inlining heuristic in which inlining budgets are based on Graal IR node counts and not Truffle Node counts. Enable with `-Dgraal.TruffleLanguageAgnosticInlining=true`.
* Deprecated `DynamicObject#isEmpty()`, `DynamicObject#size()`; use `Shape#getPropertyCount()` instead.
* Deprecated `Shape#getPropertyList(Pred)`, `Shape#getKeyList(Pred)`, `Shape#hasTransitionWithKey(Object)`, `Shape.Allocator#locationForValue(Object, EnumSet)` without replacement.
* Added [Scope.Builder#rootInstance(Object)](https://www.graalvm.org/truffle/javadoc/com/oracle/truffle/api/Scope.Builder.html#rootInstance-java.lang.Object-), [Scope#getRootInstance()](https://www.graalvm.org/truffle/javadoc/com/oracle/truffle/api/Scope.html#getRootInstance--) and [DebugScope#getRootInstance()](https://www.graalvm.org/truffle/javadoc/com/oracle/truffle/api/debug/DebugScope.html#getRootInstance--) to provide an instance of guest language representation of the root node (e.g. a guest language function).
* Debugger breakpoints can be restricted to a particular root instance via [Breakpoint.Builder#rootInstance(DebugValue)](https://www.graalvm.org/truffle/javadoc/com/oracle/truffle/api/debug/Breakpoint.Builder.html#rootInstance-com.oracle.truffle.api.debug.DebugValue-) and found later on via [DebugValue#getRootInstanceBreakpoints()](https://www.graalvm.org/truffle/javadoc/com/oracle/truffle/api/debug/DebugValue.html#getRootInstanceBreakpoints--).
* Deprecated `TruffleLanguage.getContextReference()` as this method is inefficient in many situations. The most efficient context lookup can be achieved knowing the current AST in which it is used by calling `Node.lookupContextReference(Class)`.
* Truffle languages and instruments no longer create `META-INF/truffle` files, but generate service implementations for [TruffleLanguage.Provider](https://www.graalvm.org/truffle/javadoc/com/oracle/truffle/api/TruffleLanguage.Provider.html) and [TruffleInstrument.Provider](https://www.graalvm.org/truffle/javadoc/com/oracle/truffle/api/instrumentation/TruffleInstrument.Provider.html) automatically. Recompiling the TruffleLanguage using the Truffle annotation processor automatically migrates the language.
* The Truffle DSL processor jar no longer requires the Truffle API or Graal SDK as a dependency. 
* Added interop messages for guest language exception objects: [InteropLibrary#isException(Object)](https://www.graalvm.org/truffle/javadoc/com/oracle/truffle/api/interop/InteropLibrary.html#isException-java.lang.Object-) and [InteropLibrary#throwException(Object)](https://www.graalvm.org/truffle/javadoc/com/oracle/truffle/api/interop/InteropLibrary.html#throwException-java.lang.Object-).
* [TruffleLanguage.patchContext](https://www.graalvm.org/truffle/javadoc/com/oracle/truffle/api/TruffleLanguage.html#patchContext-C-com.oracle.truffle.api.TruffleLanguage.Env-) is invoked for all languages whose contexts were created during context pre-initialization. Originally the `patchContext`  was invoked only for languages with initialized contexts.

## Version 19.2.0
* Added sub-process output (error output) [redirection into OutputStream](https://www.graalvm.org/truffle/javadoc/org/graalvm/polyglot/io/ProcessHandler.Redirect.html#stream-java.io.OutputStream-).
* Added `RootNode.getQualifiedName()` for a better distinction when printing stack traces. Languages are encouraged to implement it, in case it differs from the root name.
* Added methods to identify date, time, timezone, instant and duration values in `InteropLibrary` and TCK `TypeDescriptor`.
* Added ability to read the default time zone from the language Environment with `Env.getTimeZone()`.
* Deprecated `Env.parse` and added replacement APIs `Env.parseInternal` and `Env.parsePublic`. The new API requires to differentiate between parse calls that were invoked by the guest language user and those which are part of the internal language semantics. The separation avoids accidentally exposing access to internal languages. 
* Deprecated `Env.getLanguages()` and added replacement APIs `Env.getInternalLanguages()` and `Env.getPublicLanguages()`. 
* Added [Source.newBuilder(Source)](https://www.graalvm.org/truffle/javadoc/com/oracle/truffle/api/source/Source.html#newBuilder-com.oracle.truffle.api.source.Source-) that inherits Source properties from an existing Source.
* Added [RootBodyTag](https://www.graalvm.org/truffle/javadoc/com/oracle/truffle/api/instrumentation/StandardTags.RootBodyTag.html).

## Version 19.1.0
* `@GenerateUncached` is now inherited by subclasses.
* `NodeFactory` now supports `getUncachedInstance` that returns the uncached singleton.  
* Introduced Truffle process sandboxing. Added a [TruffleLanguage.Env.newProcessBuilder](https://www.graalvm.org/truffle/javadoc/com/oracle/truffle/api/TruffleLanguage.Env.html#newProcessBuilder-java.lang.String...-) method creating a new [TruffleProcessBuilder](https://www.graalvm.org/truffle/javadoc/com/oracle/truffle/api/io/TruffleProcessBuilder.html) to configure and start a new sub-process.
* Added support for reading environment variables, use [TruffleLanguage.Env.getEnvironment](https://www.graalvm.org/truffle/javadoc/com/oracle/truffle/api/TruffleLanguage.Env.html#getEnvironment--) to obtain process environment variables.
* `NodeFactory` now supports `getUncachedInstance` that returns the uncached singleton. 
* `@GenerateUncached` can now be used in combination with `@NodeChild` if execute signatures for all arguments are present.
* Removed deprecated automatic registration of the language class as a service.
* The [LanguageProvider](https://www.graalvm.org/truffle/javadoc/org/graalvm/polyglot/tck/LanguageProvider.html#createIdentityFunctionSnippet-org.graalvm.polyglot.Context-) can override the default verfication of the TCK `IdentityFunctionTest`.
* Removed deprecated and misspelled method `TruffleStackTrace#getStacktrace`.
* Removed deprecated methods`TruffleStackTraceElement#getStackTrace` and `TruffleStackTraceElement#fillIn` (use methods of `TruffleStackTrace` instead).
* `SlowPathException#fillInStackTrace` is now `final`.
* Added an ability to read a [path separator](https://www.graalvm.org/truffle/javadoc/com/oracle/truffle/api/TruffleLanguage.Env.html#getPathSeparator--) used to separate filenames in a path list.
* `@TruffleBoundary` methods that throw but are not annotated with `@TruffleBoundary(transferToInterpreterOnException=false)` will now transfer to the interpreter only once per `CallTarget` (compilation root).
* Added [TruffleFile.setAttribute](https://www.graalvm.org/truffle/javadoc/com/oracle/truffle/api/TruffleFile.html#setAttribute-com.oracle.truffle.api.TruffleFile.AttributeDescriptor-T-java.nio.file.LinkOption...-) to allow languages to set file attributes.

## Version 19.0.0
* Renamed version 1.0.0 to 19.0.0

## Version 1.0.0 RC15
* This version includes a major revision of the Truffle Interoperability APIs. Most existing APIs for Truffle Interoperability were deprecated. The compatiblity layer may cause significant performance reduction for interoperability calls. 
	* Please see the [Interop Migration Guide](https://github.com/oracle/graal/blob/master/truffle/docs/InteropMigration.md) for an overview and individual `@deprecated` javadoc tags for guidance.
	* Deprecated classes `ForeignAccess`, `Message`, `MessageResolution`, `Resolve` and `KeyInfo`. 
	* The following methods got deprecated:
		* `InteropException.raise`, with libraries there should be no need to convert checked exceptions to runtime exceptions.
		* `TruffleObject.getForeignAccess()`.
	* Introduced new classes: `InteropLibrary` and `InvalidArrayIndexException`.
	* Added `ObjectType.dispatch` to configure the dynamic dispatch and deprecated `ObjectType.getForeignAccessFactory`.
* Added Truffle Library API that allows language implementations to use polymorphic dispatch for receiver types with support for implementation specific caching/profiling with support for uncached dispatch. 
	* Please see the [Truffle Library Tutorial](https://github.com/oracle/graal/blob/master/truffle/docs/TruffleLibraries.md) for further details.
	* Introduced new package: `com.oracle.truffle.api.library`.
* Added `@GenerateUncached` to allow the generation of uncached Truffle DSL nodes accessible via the new static generated method`getUncached()`.
	* Set the default value for @Cached to `"create()"`. This allows `@Cached` to be used without attribute.
	* Added `@Cached(uncached="")` to specify the expression to use for the uncached node.
	* Added `@Cached(allowUncached=true)` to allow the cached expression to be reused as uncached expression. Only necessary if the cached expression is not trivial or there is no `getUncached()` static method in the node.
	* Added `@Cached#parameters` to allow to share the parameter specification for the cached and uncached version of a node.
	* Added `getUncached()` method to the following classes:
        - BranchProfile 
        - ByteValueProfile
        - ConditionProfile
        - DoubleValueProfile
        - FloatValueProfile
        - IntValueProfile 
        - LongValueProfile
        - LoopConditionProfile
        - PrimitiveValueProfile
        - ValueProfile
        - IndirectCallNode
* Truffle DSL can now properly handle checked exceptions in execute methods and specializations.
* Truffle DSL now guarantees to adopt nodes before they are executed in guards. Previously, nodes used in guards were only adopted for their second cached invocation.
* Added `@Cached.Shared` to allow sharing of cached values between specialization and exported Truffle Library methods.
* Added `Node.isAdoptable()` that allows `Node.getParent()` to always remain `null` even if the node is adopted by a parent. This allows to share nodes statically and avoid the memory leak for the parent reference.
* Added `NodeUtil.getCurrentEncapsulatingNode` to access the current encapsulating node in nodes that are not adoptable.
* Added the `Assumption.isValidAssumption` method that allows for simpler checking of assumptions in generated code. 
* Added Truffle DSL option `-Dtruffle.dsl.ignoreCompilerWarnings=true|false`, to ignore Truffle DSL compiler warnings. This is useful and recommended to be used for downstream testing.
* Added `@CachedContext` and `@CachedLanguage` for convenient language and context lookup in specializations or exported methods.
* Added `Node.lookupContextReference(Class)` and `Node.lookupLanguageReference(Class)` that allows for a more convenient lookup.
* Deprecated `RootNode.getLanguage(Class)`, the new language references should be used instead.
* Added `TruffleFile` aware file type detector
    - Added [TruffleFile.FileTypeDetector SPI](https://www.graalvm.org/truffle/javadoc/com/oracle/truffle/api/TruffleFile.FileTypeDetector.html) to detect a file MIME type and a file encoding. A language registering `FileTypeDetector` has to support all the MIME types recognized by the registered detector.
    - Added [TruffleFile.getMimeType method](https://www.graalvm.org/truffle/javadoc/com/oracle/truffle/api/TruffleFile.html#getMimeType--) to obtain a `TruffleFile` MIME type.
    - Added a possibility to set an [encoding in SourceBuilder](https://www.graalvm.org/truffle/javadoc/com/oracle/truffle/api/source/Source.SourceBuilder.html#encoding-java.nio.charset.Charset-)
    - The [Source builders](https://www.graalvm.org/truffle/javadoc/com/oracle/truffle/api/source/Source.html) are sandboxed for files and file URLs.
    - Removed usage of NIO `FileTypeDetector` for MIME type detection, language implementations have to migrate to `TruffleFile.FileTypeDetector`.
* TruffleFile's paths from image building time are translated in image execution time into new paths using Context's FileSystem. The absolute paths pointing to files in language homes in image generation time are resolved using image execution time language homes.
* Added [Env.isPolylgotAccessAllowed()](https://www.graalvm.org/truffle/javadoc/com/oracle/truffle/api/TruffleLanguage.Env.html#isPolyglotAccessAllowed--) to check whether polyglot access (e.g. access to polyglot builtins) is allowed.
* The methods `Env.getPolyglotBindings()` and `Env.importSymbol` and `Env.exportSymbol` now throw a `SecurityException` if polyglot access not allowed.
* Added `DebugValue.isNull()` to check for null values, `DebugValue.execute()` to be able to execute values and `DebugValue.asString()` to get the String from String values.
* Added the [TruffleFile.getAttribute](https://www.graalvm.org/truffle/javadoc/com/oracle/truffle/api/TruffleFile.html#getAttribute-com.oracle.truffle.api.TruffleFile.AttributeDescriptor-java.nio.file.LinkOption...-) method to read a single file's attribute and [TruffleFile.getAttributes] (https://www.graalvm.org/truffle/javadoc/com/oracle/truffle/api/TruffleFile.html#getAttributes-java.util.Collection-java.nio.file.LinkOption...-) method to read file's attributes as a bulk operation.

## Version 1.0.0 RC14
* Removed some deprecated elements:
    - EventBinding.getFilter
    - TruffleLanguage ParsingRequest.getFrame and ParsingRequest.getLocation
    - LoopCountReceiver
    - EventContext.parseInContext
    - NativeLibraryDescriptor.getBindings
    - Instrumenter.attachFactory and Instrumenter.attachListener
    - SuppressFBWarnings
    - TruffleBoundary.throwsControlFlowException
    - DebuggerTester.startEval
    - ExactMath.exact methods
    - TruffleInstrument.toString
    - TruffleInstrument.findMetaObject
    - TruffleInstrument.findSourceLocation
    - constructor of JSONStringBuilder
    - constructor of JSONHelper
    - constructor of CompilerDirectives
    - constructor of ExactMath
    - constructor of Truffle
    - constructor of NodeUtil
    - TruffleException.isTimeout
    - TruffleGraphBuilderPlugins.registerUnsafeLoadStorePlugins
    - TypedObject
    - Node.getLanguage
    - TVMCI.findLanguageClass
    - ExecutionContext and RootNode.getExecutionContext
    - FrameAccess.NONE
    - RootNode.setCalltarget
    - DirectCallNode.call and IndirectCallNode.call
    - FrameInstance.getFrame
    - Node.getAtomicLock
    - ExplodeLoop.merge
    - AcceptMessage
    - RootNode.reportLoopCount
    - GraalTruffleRuntime.getQueuedCallTargets
    - PrimitiveValueProfile.exactCompare
    - BranchProfile.isVisited
    - DebugStackFrame.iterator and DebugStackFrame.getValue
* The [@Option](http://www.graalvm.org/truffle/javadoc/com/oracle/truffle/api/Option.html) annotation can now specify the [stability](https://www.graalvm.org/truffle/javadoc/org/graalvm/options/OptionStability.html) of an option.
* Fixed the case of the method [`TruffleStackTrace.getStacktrace`](https://www.graalvm.org/truffle/javadoc/com/oracle/truffle/api/TruffleStackTrace.html#getStacktrace-java.lang.Throwable-) to `TruffleStackTrace.getStackTrace`.
* Added a getter for [name separator](https://www.graalvm.org/truffle/javadoc/com/oracle/truffle/api/TruffleLanguage.Env.html#getFileNameSeparator--) used by `TruffleFile`'s paths.
* Added support for receiver object in a frame's Scope: [Scope.Builder receiver(String, Object)](https://www.graalvm.org/truffle/javadoc/com/oracle/truffle/api/Scope.Builder.html#receiver-java.lang.String-java.lang.Object-), [Scope.getReceiver()](https://www.graalvm.org/truffle/javadoc/com/oracle/truffle/api/Scope.html#getReceiver--), [Scope.getReceiverName()](https://www.graalvm.org/truffle/javadoc/com/oracle/truffle/api/Scope.html#getReceiverName--) and [DebugScope.getReceiver()](https://www.graalvm.org/truffle/javadoc/com/oracle/truffle/api/debug/DebugScope.html#getReceiver--).
* Added [engine bound TruffleLogger for instruments](file:///Users/tom/Projects/graal/tzezula/graal/truffle/javadoc/com/oracle/truffle/api/instrumentation/TruffleInstrument.Env.html#getLogger-java.lang.String-). The engine bound logger can be used by threads executing without any context.

## Version 1.0.0 RC13
* Added [Debugger.getSessionCount()](https://www.graalvm.org/truffle/javadoc/com/oracle/truffle/api/debug/Debugger.html#getSessionCount--) to return the number of active debugger sessions.
* The [TruffleFile.getName()](https://www.graalvm.org/truffle/javadoc/com/oracle/truffle/api/TruffleFile.html#getName--) returns `null` for root directory.
* `TruffleLanguage` can [register additional services](https://www.graalvm.org/truffle/javadoc/com/oracle/truffle/api/TruffleLanguage.Env.html#registerService-java.lang.Object-). This change also deprecates the automatic registration of the language class as a service.
* Enabled the [experimental monomorphization heuristic](https://github.com/oracle/graal/blob/master/truffle/docs/splitting/) as default. Old heuristic still available as legacy, but will be removed soon.
* Added [TypeDescriptor.instantiable(instanceType, vararg, parameterTypes)](https://www.graalvm.org/truffle/javadoc/org/graalvm/polyglot/tck/TypeDescriptor.html#instantiable-org.graalvm.polyglot.tck.TypeDescriptor-boolean-org.graalvm.polyglot.tck.TypeDescriptor...-) into TCK to support instantiable types.
* The name of an [@Option](http://www.graalvm.org/truffle/javadoc/com/oracle/truffle/api/Option.html) can now start with a lowercase letter.
* Allowed navigation from host class to host symbol (companion object for static members) via the synthetic member `"static"`.
* Moved `getStackTrace` and `fillIn` from [TruffleStackTraceElement](https://www.graalvm.org/truffle/javadoc/com/oracle/truffle/api/TruffleStackTraceElement.html) to [TruffleStackTrace](https://www.graalvm.org/truffle/javadoc/com/oracle/truffle/api/TruffleStackTrace.html).




## Version 1.0.0 RC12
* Fixed: [Env.asHostException()](https://www.graalvm.org/truffle/javadoc/com/oracle/truffle/api/TruffleLanguage.Env.html#asHostException-java.lang.Throwable-) should throw an `IllegalArgumentException` if the provided value is not a host exception.
* Changed host exceptions' [getExceptionObject()](https://www.graalvm.org/truffle/javadoc/com/oracle/truffle/api/TruffleException.html#getExceptionObject--) to return the original host exception object.

## Version 1.0.0 RC11
* `Source` can be created from a relative `TruffleFile`.
* `Source` can be created without content using `Source.CONTENT_NONE` constant.
* `SourceSection` can be created from line/column information by [Source.createSection(startLine,startColumn,endLine,endColumn)](http://www.graalvm.org/truffle/javadoc/com/oracle/truffle/api/source/Source.html#createSection-int-int-int-int-).
* Added [SourceSection.hasLines()](http://www.graalvm.org/truffle/javadoc/com/oracle/truffle/api/source/SourceSection.html#hasLines--), [SourceSection.hasColumns()](http://www.graalvm.org/truffle/javadoc/com/oracle/truffle/api/source/SourceSection.html#hasColumns--) and [SourceSection.hasCharIndex()](http://www.graalvm.org/truffle/javadoc/com/oracle/truffle/api/source/SourceSection.html#hasCharIndex--) to distinguish which positions are defined and which are not.
* `DebuggerSession` [accepts source-path](http://www.graalvm.org/truffle/javadoc/com/oracle/truffle/api/debug/DebuggerSession.html#setSourcePath-java.lang.Iterable-) for source [resolution](http://www.graalvm.org/truffle/javadoc/com/oracle/truffle/api/debug/DebuggerSession.html#resolveSource-com.oracle.truffle.api.source.Source-).
* Added Java interop support for string to primitive type conversion.

## Version 1.0.0 RC10
* Added support for setting current working directory for TruffleFiles, see [Env.setCurrentWorkingDirectory](http://www.graalvm.org/truffle/javadoc/com/oracle/truffle/api/TruffleLanguage.Env.html#setCurrentWorkingDirectory-com.oracle.truffle.api.TruffleFile-)
* Removed deprecated `TruffleLanguage.Env.newSourceBuilder`.
* Added `TruffleLanguage.Env.isPreInitialization` method to determine whether the context is being pre-initialized.
* Added `ArrayUtils` API providing additional array and/or string operations that may be intrinsified by the compiler.
* Added a possibility to obtain a [relative URI](http://www.graalvm.org/truffle/javadoc/com/oracle/truffle/api/TruffleFile.html#toRelativeUri--) for a relative `TruffleFile`.
* Added `ForeignAccess.createAccess` method taking a [supplier of language check node](http://www.graalvm.org/truffle/javadoc/com/oracle/truffle/api/interop/ForeignAccess.html#createAccess-com.oracle.truffle.api.interop.ForeignAccess.StandardFactory-java.util.function.Supplier-), deprecated the `ForeignAccess.create` method with languageCheck `RootNode` parameter.

## Version 1.0.0 RC9

* Added support for setting the `ThreadGroup` and `stackSize` on truffle thread creation in `TruffleLanguage.Env.createThread`.
* Added `Instrumenter.lookupExecutionEventNode()` to find an execution event node inserted at the node's location by an event binding.
* Added `SourceElement.ROOT` and `StepConfig.suspendAnchors()` to tune debugger stepping.
* Added `KeyInfo.READ_SIDE_EFFECTS` and `KeyInfo.WRITE_SIDE_EFFECTS` to inform about side-effects of READ/WRITE messages.
* Added `DebugValue.hasReadSideEffects()` and `DebugValue.hasWriteSideEffects()` to test for side-effects of reading or writing the value.

## Version 1.0.0 RC8

* Added `SuspendedEvent.setReturnValue` to change the return value of the currently executed source location.
* Deprecated `FrameSlot#getIndex` without replacement.
* Added `TruffleInstrument.Env.startServer()` to get a virtual message-based server provided via `MessageTransport` service.
* Added `TruffleFile.relativize`, `TruffleFile.startsWith`, `TruffleFile.endsWith`, `TruffleFile.createLink`,  `TruffleFile.createSymbolicLink`, `TruffleFile.getOwner`, `TruffleFile.getGroup`, `TruffleFile.newDirectoryStream`, `TruffleFile.visit`, `TruffleFile.copy` methods.

## Version 1.0.0 RC7

* Truffle was relicensed from GPLv2 with CPE to Universal Permissive License (UPL).
* Made all Truffle DSL annotations retention policy CLASS instead of RUNTIME. Reflecting DSL annotations at runtime is no longer possible. It is recommended to use `@Introspectable` instead.

* Removed deprecated FrameDescriptor#shallowCopy (deprecated since 1.0.0 RC3).
* Removed deprecated FrameSlot#getFrameDescriptor (deprecated since 1.0.0 RC3).

## Version 1.0.0 RC6

* Added support for byte based sources:
	* Byte based sources may be constructed using a `ByteSequence` or from a `TruffleFile` or `URL`. Whether sources are interpreted as character or byte based sources depends on the specified language.
	* `Source.hasBytes()` and `Source.hasCharacters()` may be used to find out whether a source is character or byte based.
	* Added `Source.getBytes()` to access the contents of byte based sources.
	* `TruffleLanguage.Registration.mimeType` is now deprecated in favor of `TruffleLanguage.Registration.byteMimeTypes` and `TruffleLanguage.Registration.characterMimeTypes`.
	* Added `TruffleLanguage.Registration.defaultMimeType` to define a default MIME type. This is mandatory if a language specifies more than one MIME type.
* `TruffleLanguage.Registration.id()` is now mandatory for all languages and reserved language ids will now be checked by the annotation processor.
* Deprecated Source builders and aligned them with polyglot source builders.
	* e.g. `Source.newBuilder("chars").name("name").language("language").build()` can be translated to `Source.newBuilder("language", "chars", "name").build()`
	* This is a preparation step for removing Truffle source APIs in favor of polyglot Source APIs in a future release.
* Deprecated `Source.getInputStream()`. Use `Source.getCharacters()` or `Source.getBytes()` instead.
* Deprecated `TruffleLanguage.Env.newSourceBuilder(String, TruffleFile)`. Use  `Source.newBuilder(String, TruffleFile)` instead.
* Added `Source.findLanguage` and `Source.findMimeType` to resolve languages and MIME types.
* The method `Source.getMimeType()` might now return `null`. Source builders now support `null` values for `mimeType(String)`.
* A `null` source name will no longer lead to an error but will be translated to `Unnamed`.
* Added `TruffleFile.normalize` to allow explicit normalization of `TruffleFile` paths. `TruffleFile` is no longer normalized by default.
* Added `Message#EXECUTE`, `Message#INVOKE`, `Message#NEW`.
* Deprecated `Message#createExecute(int)`, `Message#createInvoke(int)`, `Message#createNew(int)` as the arity argument is no longer needed. Jackpot rules available (run `mx jackpot --apply`).
* Removed APIs for deprecated packages: `com.oracle.truffle.api.vm`, `com.oracle.truffle.api.metadata`, `com.oracle.truffle.api.interop.java`
* Removed deprecated class `TruffleTCK`.
* Debugger API methods now throw [DebugException](http://www.graalvm.org/truffle/javadoc/com/oracle/truffle/api/debug/DebugException.html) on language failures.
* Deprecated API methods that use `java.beans` package in [AllocationReporter](http://www.graalvm.org/truffle/javadoc/com/oracle/truffle/api/instrumentation/AllocationReporter.html) and [Debugger](http://www.graalvm.org/truffle/javadoc/com/oracle/truffle/api/debug/Debugger.html). New add/remove listener methods were introduced as a replacement.
* [FrameDescriptor](http://www.graalvm.org/truffle/javadoc/com/oracle/truffle/api/frame/FrameDescriptor.html) no longer shares a lock with a RootNode.

## Version 1.0.0 RC5

* Added `TruffleLanguage.Env.isHostFunction`.
* Added Java interop support for converting executable values to legacy functional interfaces without a `@FunctionalInterface` annotation.
* Added `TruffleLogger.getLogger(String)` to obtain the root loger of a language or instrument.
* Introduced per language [context policy](http://www.graalvm.org/truffle/javadoc/com/oracle/truffle/api/TruffleLanguage.ContextPolicy.html). Languages are encouraged to configure the most permissive policy that they can support.
* Added `TruffleLanguage.areOptionsCompatible` to allow customization of the context policy based on options.
* Changed default context policy from SHARED to EXCLUSIVE, i.e. there is one exclusive language instance per polyglot or inner context by default. This can be configured by the language
using the [context policy](http://www.graalvm.org/truffle/javadoc/com/oracle/truffle/api/TruffleLanguage.ContextPolicy.html).
* TruffleInstrument.Env.lookup(LanguagInfo, Class) now requires to be entered in a context for the current thread.
* Removed deprecated FindContextNode (deprecated since 0.25).
* All languages now need to have a public zero argument constructor. Using a static singleton field is no longer supported.
* Renamed and changed the return value of the method for TruffleLanguage.initializeMultiContext to TruffleLanguage.initializeMultipleContexts. The original method remains but is now deprecated.
* Added [SourceSectionFilter#includes](http://www.graalvm.org/truffle/javadoc/com/oracle/truffle/api/instrumentation/SourceSectionFilter.html#includes-com.oracle.truffle.api.nodes.Node-)
* Deprecating `FrameSlot#getKind` and `FrameSlot#setKind` in favor of `FrameDescriptor#getFrameSlotKind` and `FrameDescriptor#setFrameSlotKind`.
* The `FrameDescriptor` is now thread-safe from the moment it is first passed to a RootNode constructor.
  * The list returned by [FrameDescriptor#getSlots](http://www.graalvm.org/truffle/javadoc/com/oracle/truffle/api/frame/FrameDescriptor.html#getSlots--) no longer reflects future changes in the FrameDescriptor. This is an incompatible change.
  * The set returned by [FrameDescriptor#getIdentifiers](http://www.graalvm.org/truffle/javadoc/com/oracle/truffle/api/frame/FrameDescriptor.html#getIdentifiers--) no longer reflects future changes in the FrameDescriptor. This is an incompatible change.
* Added [LanguageInfo#isInteractive](http://www.graalvm.org/truffle/javadoc/com/oracle/truffle/api/nodes/LanguageInfo.html#isInteractive--)
* Added [DebugStackFrame#getLanguage](http://www.graalvm.org/truffle/javadoc/com/oracle/truffle/api/debug/DebugStackFrame.html#getLanguage--)

## Version 1.0.0 RC3

* Removed deprecated ResultVerifier.getDefaultResultVerfier.
* Deprecated `com.oracle.truffle.api.frame.FrameDescriptor.shallowCopy` and `com.oracle.truffle.api.frame.FrameSlot.getFrameDescriptor`
* Added [DebugValue#set](http://www.graalvm.org/truffle/javadoc/com/oracle/truffle/api/debug/DebugValue.html#set-java.lang.Object-) to set primitive values to a debug value.
* Added support for [logging](http://www.graalvm.org/truffle/javadoc/com/oracle/truffle/api/TruffleLogger.html) in Truffle languages and instruments.

## Version 1.0.0 RC2

* Added notification when [multiple language contexts](http://www.graalvm.org/truffle/javadoc/com/oracle/truffle/api/TruffleLanguage.html#initializeMultiContext--) were created for a language instance. Allows languages to invalidate assumptions only valid with a single context. Returning true also allows to enable caching of ASTs per language and not only per context.
* Added [asBoxedGuestValue](http://www.graalvm.org/truffle/javadoc/com/oracle/truffle/api/TruffleLanguage.Env.html#asBoxedGuestValue-java.lang.Object-) method that allows to expose host members for primitive interop values.
* Added default value `"inherit"` to [TruffleLanguage.Registration#version](http://www.graalvm.org/truffle/javadoc/com/oracle/truffle/api/TruffleLanguage.Registration.html#version--) which makes the language to inherit version from [Engine#getVersion](http://www.graalvm.org/truffle/javadoc/org/graalvm/polyglot/Engine.html#getVersion--).
* Changed default value of [TruffleInstrument.Registration#version](http://www.graalvm.org/truffle/javadoc/com/oracle/truffle/api/TruffleInstrument.Registration.html#version--) from `""` to `"inherit"` which makes the instrument to inherit version from [Engine#getVersion](http://www.graalvm.org/truffle/javadoc/org/graalvm/polyglot/Engine.html#getVersion--). An instrument previously not specifying any version will newly get version from Engine.
* Added new annotation @IncomingConverter and @OutgoingConverter to declare methods for [generated wrappers](http://www.graalvm.org/truffle/javadoc/com/oracle/truffle/api/instrumentation/GenerateWrapper.html) that allow to convert values when they are exposed to or introduced by the instrumentation framework.
* The documentation of [FrameDescriptor#getSize](http://www.graalvm.org/truffle/javadoc/com/oracle/truffle/api/frame/FrameDescriptor.html#getSize--) clarifies that it returns the size of an array which is needed for storing all the slots in it using their `FrameSlot#getIndex()` as a position in the array. (The number may be bigger than the number of slots, if some slots are removed.)
* Added an `InstrumentExceptionsAreThrown` engine option to propagate exceptions thrown by instruments.
* Added [Instrumenter.visitLoadedSourceSections](http://www.graalvm.org/truffle/javadoc/com/oracle/truffle/api/instrumentation/Instrumenter.html#visitLoadedSourceSections-com.oracle.truffle.api.instrumentation.SourceSectionFilter-com.oracle.truffle.api.instrumentation.LoadSourceSectionListener-) to be notified about loaded source sections that corresponds to a filter.
* Added [DebugValue#canExecute](http://www.graalvm.org/truffle/javadoc/com/oracle/truffle/api/debug/DebugValue.html#canExecute--) to distinguish executable values and [DebugValue#getProperty](http://www.graalvm.org/truffle/javadoc/com/oracle/truffle/api/debug/DebugValue.html#getProperty-java.lang.String-) to get a property value by its name.
* Removed deprecated `TruffleLanguage.Env.lookupSymbol` method.
* All Truffle source objects are now automatically weakly internalized when created using the source builder. The source builder will now return the same instance for every source where it was previously just equal.
* Added `Source.Builder.cached(boolean)` and `Source.isCached()` to configure caching behavior by source.
* Removed deprecated `Source.getCode()` and `SourceSection.getCode`.

## Version 1.0.0 RC1

* As announced in 0.27 all classes in package com.oracle.truffle.api.vm are now deprecated.
	* Deprecated all classes in com.oracle.truffle.api.vm. Replacements can be found in the org.graalvm.polyglot package.
	* Deprecated all classes in com.oracle.truffle.api.interop.java. Replacements for embedders can be found in org.graalvm.polyglot. Replacements for language implementations can be found in TruffleLanguage.Env. See deprecated documentation on the individual methods for details.
	* Deprecated TruffleTCK. Use the [new TCK](https://github.com/oracle/graal/blob/master/truffle/docs/TCK.md) instead.
	* Deprecated Debugger#find(PolyglotEngine)
	* Added Debugger#find(TruffleInstrument.Env) and Debugger#find(Engine)
* Added [FileSystem](http://www.graalvm.org/truffle/javadoc/org/graalvm/polyglot/io/FileSystem.html) SPI to allow embedder to virtualize TruffleLanguage Input/Output operations.
* Added [EventContext.lookupExecutionEventNodes](http://www.graalvm.org/truffle/javadoc/com/oracle/truffle/api/instrumentation/EventContext.html#lookupExecutionEventNodes-java.util.Collection-) to lookup all execution event nodes created by the bindings at the source location.
* Added `TruffleLanguage#getLanguageHome` to return the language directory in the GraalVM distribution or the location of the language Jar file.
* Added [TryBlockTag](http://www.graalvm.org/truffle/javadoc/com/oracle/truffle/api/instrumentation/StandardTags.TryBlockTag.html) as a new standard tag to mark program locations to be considered as try blocks, that are followed by a catch.
* Added [DebugException](http://www.graalvm.org/truffle/javadoc/com/oracle/truffle/api/debug/DebugException.html), debugger methods that execute guest language code throws that exception and it's possible to [create exception breakpoints](http://www.graalvm.org/truffle/javadoc/com/oracle/truffle/api/debug/Breakpoint.html#newExceptionBuilder-boolean-boolean-) that suspend when guest language exception occurs.
* Added [DebugStackTraceElement](http://www.graalvm.org/truffle/javadoc/com/oracle/truffle/api/debug/DebugStackTraceElement.html) as a representation of exception stack trace.
* Added [Breakpoint.Kind](http://www.graalvm.org/truffle/javadoc/com/oracle/truffle/api/debug/Breakpoint.Kind.html) to distinguish different breakpoint kinds.
* Added [ResultVerifier.getDefaultResultVerifier](http://www.graalvm.org/truffle/javadoc/org/graalvm/polyglot/tck/ResultVerifier.html#getDefaultResultVerifier--).
* Added [addToHostClassPath](http://www.graalvm.org/truffle/javadoc/com/oracle/truffle/api/TruffleLanguage.Env.html#addToHostClassPath-com.oracle.truffle.api.TruffleFile-) method that can be used to allow guest language users to add to the host class path.
* Added new permission TruffleLanguage.Env#isNativeAccessAllowed to control access to the Truffle NFI.
* Changed default permissions in language launchers to full access. The embedding API still defaults to restricted access.
* Added [TruffleInstrument.onFinalize](http://www.graalvm.org/truffle/javadoc/com/oracle/truffle/api/instrumentation/TruffleInstrument.html#onFinalize-com.oracle.truffle.api.instrumentation.TruffleInstrument.Env-) that can be overridden to be notified about closing of Engine, while still having access to other instruments.
* Deprecated `TraceASTJSON` option and related APIs.

## Version 0.33

* This release contains major changes to the instrumentation framework.
	* Deprecated @[Instrumentable](http://www.graalvm.org/truffle/javadoc/com/oracle/truffle/api/instrumentation/Instrumentable.html) and replaced it with [InstrumentableNode](http://www.graalvm.org/truffle/javadoc/com/oracle/truffle/api/instrumentation/InstrumentableNode.html). Please see [InstrumentableNode](http://www.graalvm.org/truffle/javadoc/com/oracle/truffle/api/instrumentation/InstrumentableNode.html) on how to specify instrumentable nodes in 0.32.
	* Added @[GenerateWrapper](http://www.graalvm.org/truffle/javadoc/com/oracle/truffle/api/instrumentation/GenerateWrapper.html) for automatic wrapper generation.
	* Added a [standard expression tag](http://www.graalvm.org/truffle/javadoc/com/oracle/truffle/api/instrumentation/StandardTags.ExpressionTag.html), that allows languages to expose expressions for tools to use.
	* Added the ability to listen to [input values](http://www.graalvm.org/truffle/javadoc/com/oracle/truffle/api/instrumentation/ExecutionEventNode.html#onInputValue-com.oracle.truffle.api.frame.VirtualFrame-com.oracle.truffle.api.instrumentation.EventContext-int-java.lang.Object-) of instrumentable child nodes by specifying [input filters](http://www.graalvm.org/truffle/javadoc/com/oracle/truffle/api/instrumentation/Instrumenter.html#attachExecutionEventFactory-com.oracle.truffle.api.instrumentation.SourceSectionFilter-com.oracle.truffle.api.instrumentation.SourceSectionFilter-T-).
	* Added the the ability to [save](http://www.graalvm.org/truffle/javadoc/com/oracle/truffle/api/instrumentation/ExecutionEventNode.html#saveInputValue-com.oracle.truffle.api.frame.VirtualFrame-int-java.lang.Object-) and [load](http://www.graalvm.org/truffle/javadoc/com/oracle/truffle/api/instrumentation/ExecutionEventNode.html#getSavedInputValues-com.oracle.truffle.api.frame.VirtualFrame-) instrumentable child input values in ExecutionEventNode subclasses.
	* Renamed Instrumenter#attachListener/Factory to Instrumenter#attachExecutionEventListener/Factory. (jackpot rule available)
	* Automatic instrumentation [wrapper generation](http://www.graalvm.org/truffle/javadoc/com/oracle/truffle/api/instrumentation/GenerateWrpper.html) now delegates non execute abstract methods to the delegate node.
	* Added a [Tag](http://www.graalvm.org/truffle/javadoc/com/oracle/truffle/api/instrumentation/Tag.html) base class now required to be used by all tags.
	* Added [tag identifiers](http://www.graalvm.org/truffle/javadoc/com/oracle/truffle/api/instrumentation/Tag.Identifier.html) to allow the [lookup](http://www.graalvm.org/truffle/javadoc/com/oracle/truffle/api/instrumentation/Tag.html#findProvidedTag-com.oracle.truffle.api.nodes.LanguageInfo-java.lang.String-) of language specific tags in tools without compile time dependency to the languguage.
	* Added assertions to verify that instrumentable nodes that are annotated with a standard tag return a source section if their root node returns a source section.
	* Added assertions to verify that execution events always return interop values.
	* Added the ability for instrumentable nodes to a expose a [node object](http://www.graalvm.org/truffle/javadoc/com/oracle/truffle/api//instrumentation/InstrumentableNode.html#getNodeObject--). This object is intended to contain language specific properties of the node.
* Added expression-stepping into debugger APIs. To support debugging of both statements and expressions, following changes were made:
	* Added [SourceElement](http://www.graalvm.org/truffle/javadoc/com/oracle/truffle/api/debug/SourceElement.html) enum to provide a list of source syntax elements known to the debugger.
	* Added [StepConfig](http://www.graalvm.org/truffle/javadoc/com/oracle/truffle/api/debug/StepConfig.html) class to represent a debugger step configuration.
	* Added [Debugger.startSession()](http://www.graalvm.org/truffle/javadoc/com/oracle/truffle/api/debug/Debugger.html#startSession-com.oracle.truffle.api.debug.SuspendedCallback-com.oracle.truffle.api.debug.SourceElement...-) accepting a list of source elments to enable stepping on them.
	* Added [Breakpoint.Builder.sourceElements](http://www.graalvm.org/truffle/javadoc/com/oracle/truffle/api/debug/Breakpoint.Builder.html#sourceElements-com.oracle.truffle.api.debug.SourceElement...-) to specify which source elements will the breakpoint adhere to.
	* Added [SuspendedEvent.getInputValues](http://www.graalvm.org/truffle/javadoc/com/oracle/truffle/api/debug/SuspendedEvent.html#getInputValues--) to get possible input values of the current source element.
	* Removed deprecated methods on [SuspendedEvent](http://www.graalvm.org/truffle/javadoc/com/oracle/truffle/api/debug/SuspendedEvent.html).
* Added column filters on [SourceSectionFilter.Builder](http://www.graalvm.org/truffle/javadoc/com/oracle/truffle/api/instrumentation/SourceSectionFilter.Builder.html) and [Breakpoint.Builder](http://www.graalvm.org/truffle/javadoc/com/oracle/truffle/api/debug/Breakpoint.Builder.html).
* Added [Instrumenter.attachExecuteSourceListener](http://www.graalvm.org/truffle/javadoc/com/oracle/truffle/api/instrumentation/Instrumenter.html#attachExecuteSourceListener-com.oracle.truffle.api.instrumentation.SourceFilter-T-boolean-) to be able to [listen](http://www.graalvm.org/truffle/javadoc/com/oracle/truffle/api/instrumentation/ExecuteSourceListener.html) on [source execution events](http://www.graalvm.org/truffle/javadoc/javadoc/com/oracle/truffle/api/instrumentation/ExecuteSourceEvent.html).
* Added [InstrumentableNode.findNearestNodeAt](http://www.graalvm.org/truffle/javadoc/com/oracle/truffle/api/instrumentation/InstrumentableNode.html#findNearestNodeAt-int-java.util.Set-) to be able to find the nearest tagged node to the given source character index. This is used to auto-correct breakpoint locations.
* Added [Breakpoint.ResolveListener](http://www.graalvm.org/truffle/javadoc/com/oracle/truffle/api/debug/Breakpoint.ResolveListener.html) to listen on breakpoint location resolution. Breakpoints are now resolved after the source is to be executed for the first time and breakpoint location is adjusted to match the nearest instrumentable node.
* Added new DSL annotation @[Executed](http://www.graalvm.org/truffle/javadoc/com/oracle/truffle/api/dsl/Executed.html) that allows to manually specify executed node fields.
* The Truffle Node traversal order was slightly changed to always respect field declaration order (super class before sub class).
* The [Assumption](http://www.graalvm.org/truffle/javadoc/com/oracle/truffle/api/Assumption.html) interface has an additional override for the `invalidate` method to provide a message for debugging purposes.
* Deprecated `KeyInfo.Builder`. Use bitwise constants in the KeyInfo class instead. Introduced new flag KeyInfo.INSERTABLE to indicate that a key can be inserted at a particular location, but it does not yet exist.
* Deprecated `TruffleLanguage#getLanguageGlobal`, implement [top scopes](http://www.graalvm.org/truffle/javadoc/com/oracle/truffle/api/instrumentation/TruffleInstrument.Env.html#findTopScopes-java.lang.String-) instead.
* Deprecated `TruffleLanguage#findExportedSymbol`, use the [polyglot bindings](http://www.graalvm.org/truffle/javadoc/com/oracle/truffle/api/TruffleLanguage.Env.html#getPolyglotBindings--) TruffleLanguage.Env for exporting symbols into the polyglot scope explicitely. The polyglot scope no longer supports implicit exports, they should be exposed using [top scopes](http://www.graalvm.org/truffle/javadoc/com/oracle/truffle/api/instrumentation/TruffleInstrument.Env.html#findTopScopes-java.lang.String-) instead.
* Remove deprecated `TruffleInstrument#describeOptions` and TruffleLanguage#describeOptions
* Remove deprecated `TruffleLanguage.Env#lookupSymbol` without replacement.
* Remove deprecated `TruffleLanguage.Env#importSymbols`, use the polyglot bindings instead.
* Removed deprecated APIs and public debug classes in truffle.api.object and truffle.object packages, respectively.
* Removed internal truffle.object package from javadoc.
* Added the compiler directive [castExact](http://www.graalvm.org/truffle/javadoc/com/oracle/truffle/api/CompilerDirectives.html#castExact-java.lang.Object-java.lang.Class-).
* Added skipped exception types: `IndexOutOfBoundsException`, `BufferOverflowException`, and `BufferUnderflowException`.
* Introduced support for the experimental automated monomorphization feature:
    * The [Node.reportPolymorphicSpecialize](http://www.graalvm.org/truffle/javadoc/com/oracle/truffle/api/nodes/Node.html#reportPolymorphicSpecialize) method which notifies the runtime that a node has specialized to a more polymorphic state.
    * The [ReportPolymorphism](http://www.graalvm.org/truffle/javadoc/com/oracle/truffle/api/dsl/ReportPolymorphism.html) and [ReportPolymorphism.Exclude](http://www.graalvm.org/truffle/javadoc/com/oracle/truffle/api/dsl/ReportPolymorphism.Exclude.html) annotations which the DSL uses to generate (or not generate) calls to [Node.reportPolymorphicSpecialize](http://www.graalvm.org/truffle/javadoc/com/oracle/truffle/api/nodes/Node.html#reportPolymorphicSpecialize--).
* Added `TruffleException.getSourceLocation()` for syntax errors which don't have a `Node`.
* Changed member lookup on `Class` host objects (as obtained by e.g. `obj.getClass()`) to expose `Class` instance members, while `TruffleLanguage.Env.lookupHostSymbol(String)` returns a companion object providing the static members of the class and serving as a constructor.



## Version 0.32

* Added [SuspendAnchor](http://www.graalvm.org/truffle/javadoc/com/oracle/truffle/api/debug/SuspendAnchor.html) enum class that describes where, within a guest language source section, the suspend position is and [Breakpoint.Builder.suspendAnchor()](http://www.graalvm.org/truffle/javadoc/com/oracle/truffle/api/debug/Breakpoint.Builder.html#suspendAnchor-com.oracle.truffle.api.debug.SuspendAnchor-) to be able to break before or after the source section.
* Deprecated `SuspendedEvent.isHaltedBefore()`, [SuspendedEvent.getSuspendAnchor()](http://www.graalvm.org/truffle/javadoc/com/oracle/truffle/api/debug/SuspendedEvent.html#getSuspendAnchor--) is to be used instead.
* Added new interop message [REMOVE](http://www.graalvm.org/truffle/javadoc/com/oracle/truffle/api/interop/Message.html#REMOVE) with the appropriate foreign access methods [ForeignAccess.sendRemove](http://www.graalvm.org/truffle/javadoc/com/oracle/truffle/api/interop/ForeignAccess.html#sendRemove-com.oracle.truffle.api.nodes.Node-com.oracle.truffle.api.interop.TruffleObject-java.lang.Object-) and [KeyInfo.isRemovable flag](http://www.graalvm.org/truffle/javadoc/com/oracle/truffle/api/interop/KeyInfo.html#isRemovable-int-).
* Added [SourceFilter](http://www.graalvm.org/truffle/javadoc/com/oracle/truffle/api/instrumentation/SourceFilter.html) for source-only based filtering in instrumentation.
* Changed semantics of [UnexpectedResultException](http://www.graalvm.org/truffle/javadoc/com/oracle/truffle/api/nodes/UnexpectedResultException.html) when used in [Specialization#rewriteOn](http://www.graalvm.org/truffle/javadoc/com/oracle/truffle/api/dsl/Specialization.html#rewriteOn--) to indicate that a result is already available and no other specialization methods need to be invoked in Truffle DSL.

## Version 0.31

* Removed deprecated `com.oracle.truffle.api.source.LineLocation` class.
* Added `RootNode#isCaptureFramesForTrace()` to allow subclasses to configure capturing of frames in `TruffleException` instances and `TruffleStackTraceElement#getFrame()` to access the captured frames.
* [MaterializedFrame](http://www.graalvm.org/truffle/javadoc/com/oracle/truffle/api/frame/MaterializedFrame.html) changed to extend [VirtualFrame](http://www.graalvm.org/truffle/javadoc/com/oracle/truffle/api/frame/VirtualFrame.html), to be able to call methods taking `VirtualFrame` from behind Truffle boundary.
* Added [ExecutableNode](http://www.graalvm.org/truffle/javadoc/com/oracle/truffle/api/nodes/ExecutableNode.html), [TruffleLanguage.parse(InlineParsingRequest)](http://www.graalvm.org/truffle/javadoc/com/oracle/truffle/api/TruffleLanguage.html#parse-com.oracle.truffle.api.TruffleLanguage.InlineParsingRequest-) and [TruffleInstrument.Env.parseInline](http://www.graalvm.org/truffle/javadoc/com/oracle/truffle/api/instrumentation/TruffleInstrument.Env.html#parseInline-com.oracle.truffle.api.source.Source-com.oracle.truffle.api.nodes.Node-com.oracle.truffle.api.frame.MaterializedFrame-) to parse an inline code snippet at the provided location and produce an AST fragment that can be executed using frames valid at the provided location. `ParsingRequest.getLocation()` and `ParsingRequest.getFrame()` methods were deprecated in favor of `InlineParsingRequest`, `EventContext.parseInContext()` was deprecated in favor of `TruffleInstrument.Env.parseInline()`.
* [RootNode](http://www.graalvm.org/truffle/javadoc/com/oracle/truffle/api/nodes/RootNode.html) now extends [ExecutableNode](http://www.graalvm.org/truffle/javadoc/com/oracle/truffle/api/nodes/ExecutableNode.html).
* Removed deprecated methods `TruffleLanguage.parse(Source, Node, String...)` and `TruffleLanguage.evalInContext(Source, Node, MaterializedFrame)` and constructor `RootNode(Class, SourceSection, FrameDescriptor)`.
* Java Interop now wraps exceptions thrown by Java method invocations in host exceptions.
* Added [JavaInterop.isHostException](http://www.graalvm.org/truffle/javadoc/com/oracle/truffle/api/interop/java/JavaInterop.html#isHostException-java.lang.Throwable-) and [JavaInterop.asHostException](http://www.graalvm.org/truffle/javadoc/com/oracle/truffle/api/interop/java/JavaInterop.html#asHostException-java.lang.Throwable-) to identify and unwrap host exceptions, respectively.
* Added support for `TruffleLanguage` context pre-initialization in the native image. To support context pre-initialization a language has to implement the [patchContext](http://www.graalvm.org/truffle/javadoc/com/oracle/truffle/api/TruffleLanguage#patchContext-C-com.oracle.truffle.api.TruffleLanguage.Env-) method.
* The profiler infrastructure (`CPUSampler`, `CPUTracer` and `MemoryTracer`) moved to a new tools suite.
* Added [LanguageInfo.isInternal](http://www.graalvm.org/truffle/javadoc/com/oracle/truffle/api/nodes/LanguageInfo.html#isInternal--)
* Removed special Java interop support for `java.util.Map`.
* Added a mechanism to unwind execution nodes in instrumentation by [EventContext.createUnwind](http://www.graalvm.org/truffle/javadoc/com/oracle/truffle/api/instrumentation/EventContext.html#createUnwind-java.lang.Object-), [ExecutionEventListener.onUnwind](http://www.graalvm.org/truffle/javadoc/com/oracle/truffle/api/instrumentation/ExecutionEventListener.html#onUnwind-com.oracle.truffle.api.instrumentation.EventContext-com.oracle.truffle.api.frame.VirtualFrame-java.lang.Object-), [ExecutionEventNode.onUnwind](http://www.graalvm.org/truffle/javadoc/com/oracle/truffle/api/instrumentation/ExecutionEventNode.html#onUnwind-com.oracle.truffle.api.frame.VirtualFrame-java.lang.Object-) and [ProbeNode.onReturnExceptionalOrUnwind](http://www.graalvm.org/truffle/javadoc/com/oracle/truffle/api/instrumentation/ProbeNode.html#onReturnExceptionalOrUnwind-com.oracle.truffle.api.frame.VirtualFrame-java.lang.Throwable-boolean-). [ProbeNode.UNWIND_ACTION_REENTER](http://www.graalvm.org/truffle/javadoc/com/oracle/truffle/api/instrumentation/ProbeNode.html#UNWIND_ACTION_REENTER) constant added.
* Deprecated `ProbeNode.onReturnExceptional()` in favor of `ProbeNode.onReturnExceptionalOrUnwind()`.
* The wrapper node specification has changed, see [ProbeNode](http://www.graalvm.org/truffle/javadoc/com/oracle/truffle/api/instrumentation/ProbeNode.html). If the annotation processor is used (`@Instrumentable` annotation) then just a recompile is required. Manually written wrappers need to be updated.
* Added [SuspendedEvent.prepareUnwindFrame](http://www.graalvm.org/truffle/javadoc/com/oracle/truffle/api/debug/SuspendedEvent.html#prepareUnwindFrame-com.oracle.truffle.api.debug.DebugStackFrame-) to unwind frame(s) during debugging.
* Added [DebuggerTester](http://www.graalvm.org/truffle/javadoc/com/oracle/truffle/api/debug/DebuggerTester.html#DebuggerTester-org.graalvm.polyglot.Context.Builder-) constructor that takes `Context.Builder`.
* Removed deprecated [DebuggerTester](http://www.graalvm.org/truffle/javadoc/com/oracle/truffle/api/debug/DebuggerTester.html) constructor that takes the legacy `PolyglotEngine.Builder`.
* Removed deprecated methods in `JavaInterop`: `isNull`, `isArray`, `isBoxed`, `unbox`, `getKeyInfo`.
* Disallowed `null` as `FrameSlot` identifier.
* Removed deprecated `FrameSlot` constructor and `FrameDescriptor.create` methods.
* Changed the behavior of exception handling (TruffleException) to capture stack frames lazily

## Version 0.30

* Truffle languages are being [finalized](http://www.graalvm.org/truffle/javadoc/com/oracle/truffle/api/TruffleLanguage##finalizeContext-C-) before disposal. This allows languages to run code with all languages still in a valid state. It is no longer allowed to access other languages during language disposal.
* Truffle languages can now declare dependent languages. This allows to take influence on the disposal order.
* All classes of the [com.oracle.truffle.api.metadata](http://www.graalvm.org/truffle/javadoc/com/oracle/truffle/api/metadata/package-summary.html) package were deprecated. As a replacement use [Scope](http://www.graalvm.org/truffle/javadoc/com/oracle/truffle/api/Scope.html), [TruffleLanguage.findLocalScopes](http://www.graalvm.org/truffle/javadoc/com/oracle/truffle/api/TruffleLanguage.html#findLocalScopes-C-com.oracle.truffle.api.nodes.Node-com.oracle.truffle.api.frame.Frame-) and [TruffleInstrument.Env.findLocalScopes](http://www.graalvm.org/truffle/javadoc/com/oracle/truffle/api/instrumentation/TruffleInstrument.Env.html#findLocalScopes-com.oracle.truffle.api.nodes.Node-com.oracle.truffle.api.frame.Frame-) instead.
* Added the ability to access [top scopes](http://www.graalvm.org/truffle/javadoc/com/oracle/truffle/api/instrumentation/TruffleInstrument.Env.html#findTopScopes-java.lang.String-) of languages and [exported symbols](http://www.graalvm.org/truffle/javadoc/com/oracle/truffle/api/instrumentation/TruffleInstrument.Env.html#getExportedSymbols--) of the polyglot scope using the instrumentation API.
* Added the ability to access [top scopes](http://www.graalvm.org/truffle/javadoc/com/oracle/truffle/api/debug/DebuggerSession.html#getTopScope-java.lang.String-) and [exported symbols](http://www.graalvm.org/truffle/javadoc/com/oracle/truffle/api/debug/DebuggerSession.html#getExportedSymbols--) using the debugger API.
* Added the [and](graal/truffle/javadoc/com/oracle/truffle/api/instrumentation/SourceSectionFilter.Builder.html#and-com.oracle.truffle.api.instrumentation.SourceSectionFilter-) method to the [SourceSectionFilter Builder](http://www.graalvm.org/truffle/javadoc/com/oracle/truffle/api/instrumentation/SourceSectionFilter.Builder.html) which allows composing filters.
* Added the new profiler infrastructure, including the [CPU sampler](http://www.graalvm.org/truffle/javadoc/com/oracle/truffle/tools/profiler/CPUSampler.html), [CPU tracer](http://www.graalvm.org/truffle/javadoc/com/oracle/truffle/tools/profiler/CPUTracer.html) and an experimental [Memory tracer](http://www.graalvm.org/truffle/javadoc/com/oracle/truffle/tools/profiler/MemoryTracer.html).
* Added a new [TCK SPI](https://github.com/graalvm/graal/blob/master/truffle/docs/TCK.md) based on the org.graalvm.polyglot API to test a language inter-operability. To test the language inter-operability implement the [LanguageProvider](http://www.graalvm.org/truffle/javadoc/org/graalvm/polyglot/tck/LanguageProvider.html).
* Removed all deprecated API in com.oracle.truffle.api.dsl.
* New interop messages [HAS_KEYS](http://www.graalvm.org/truffle/javadoc/com/oracle/truffle/api/interop/Message.html#HAS_KEYS) and [IS_INSTANTIABLE](http://www.graalvm.org/truffle/javadoc/com/oracle/truffle/api/interop/Message.html#IS_INSTANTIABLE) added, with the appropriate foreign access methods [ForeignAccess.sendHasKeys](http://www.graalvm.org/truffle/javadoc/com/oracle/truffle/api/interop/ForeignAccess.html#sendHasKeys-com.oracle.truffle.api.nodes.Node-com.oracle.truffle.api.interop.TruffleObject-) and [ForeignAccess.sendIsInstantiable](http://www.graalvm.org/truffle/javadoc/com/oracle/truffle/api/interop/ForeignAccess.html#sendIsInstantiable-com.oracle.truffle.api.nodes.Node-com.oracle.truffle.api.interop.TruffleObject-).
* New interop foreign access factory [ForeignAccess.StandardFactory](http://www.graalvm.org/truffle/javadoc/com/oracle/truffle/api/interop/ForeignAccess.StandardFactory.html) replaces the version-specific factories, the deprecated ForeignAccess.Factory10 and ForeignAccess.Factory18 were removed, ForeignAccess.Factory26 was deprecated.
* [@MessageResolution](http://www.graalvm.org/truffle/javadoc/com/oracle/truffle/api/interop/MessageResolution.html) automatically applies default value to boolean HAS/IS messages depending on presence of message handlers of corresponding messages.
* Added instrumentation API for listening on contexts and threads changes: [Instrumenter.attachContextsListener](http://www.graalvm.org/truffle/javadoc/com/oracle/truffle/api/instrumentation/Instrumenter.html#attachContextsListener-T-boolean-), [ContextsListener](http://www.graalvm.org/truffle/javadoc/com/oracle/truffle/api/instrumentation/ContextsListener.html), [Instrumenter.attachThreadsListener](http://www.graalvm.org/truffle/javadoc/com/oracle/truffle/api/instrumentation/Instrumenter.html#attachThreadsListener-T-boolean-) and [ThreadsListener](http://www.graalvm.org/truffle/javadoc/com/oracle/truffle/api/instrumentation/ThreadsListener.html).
* Added debugger representation of a context [DebugContext](http://www.graalvm.org/truffle/javadoc/com/oracle/truffle/api/debug/DebugContext.html) and API for listening on contexts and threads changes: [DebuggerSession.setContextsListener](http://www.graalvm.org/truffle/javadoc/com/oracle/truffle/api/debug/DebuggerSession.html#setContextsListener-com.oracle.truffle.api.debug.DebugContextsListener-boolean-), [DebugContextsListener](http://www.graalvm.org/truffle/javadoc/com/oracle/truffle/api/debug/DebugContextsListener.html), [DebuggerSession.setThreadsListener](http://www.graalvm.org/truffle/javadoc/com/oracle/truffle/api/debug/DebuggerSession.html#setThreadsListener-com.oracle.truffle.api.debug.DebugThreadsListener-boolean-) and [DebugThreadsListener](http://www.graalvm.org/truffle/javadoc/com/oracle/truffle/api/debug/DebugThreadsListener.html).
* Added [TruffleContext.getParent](http://www.graalvm.org/truffle/javadoc/com/oracle/truffle/api/TruffleContext.html#getParent--) to provide the hierarchy of inner contexts.
* Added [TruffleLanguage.Env.getContext](http://www.graalvm.org/truffle/javadoc/com/oracle/truffle/api/TruffleLanguage.Env.html#getContext--) for use by language implementations to obtain the environment's polyglot context.

## Version 0.29

* [SourceSectionFilter.Builder.includeInternal](http://www.graalvm.org/truffle/javadoc/com/oracle/truffle/api/instrumentation/SourceSectionFilter.Builder.html#includeInternal-boolean-) added to be able to exclude internal code from instrumentation.
* Debugger step filtering is extended with [include of internal code](http://www.graalvm.org/truffle/javadoc/com/oracle/truffle/api/debug/SuspensionFilter.Builder.html#includeInternal-boolean-) and [source filter](http://www.graalvm.org/truffle/javadoc/com/oracle/truffle/api/debug/SuspensionFilter.Builder.html#sourceIs-java.util.function.Predicate-). By default, debugger now does not step into internal code, unless a step filter that is set to include internal code is applied.
* [DebugScope.getSourceSection](http://www.graalvm.org/truffle/javadoc/com/oracle/truffle/api/debug/DebugScope.html#getSourceSection--) added to provide source section of a scope.

## Version 0.28
4-Oct-2017

* Truffle languages may support [access](http://www.graalvm.org/truffle/javadoc/com/oracle/truffle/api/TruffleLanguage.html#isThreadAccessAllowed-java.lang.Thread-boolean-) to contexts from multiple threads at the same time. By default the language supports only single-threaded access.
* Languages now need to use the language environment to [create](http://www.graalvm.org/truffle/javadoc/com/oracle/truffle/api/TruffleLanguage.Env.html#createThread-java.lang.Runnable-) new threads for a context. Creating Threads using the java.lang.Thread constructor is no longer allowed and will be blocked in the next release.
* Added `JavaInterop.isJavaObject(Object)` method overload.
* Deprecated helper methods in `JavaInterop`: `isNull`, `isArray`, `isBoxed`, `unbox`, `getKeyInfo`. [ForeignAccess](http://www.graalvm.org/truffle/javadoc/com/oracle/truffle/api/interop/ForeignAccess.html) already provides equivalent methods: `sendIsNull`, `sendIsArray`, `sendIsBoxed`, `sendUnbox`, `sendKeyInfo`, respectively.
* Deprecated all String based API in Source and SourceSection and replaced it with CharSequence based APIs. Automated migration with Jackpot rules is available (run `mx jackpot --apply`).
* Added [Source.Builder.language](http://www.graalvm.org/truffle/javadoc/com/oracle/truffle/api/source/Source.Builder.html#language-java.lang.String-) and [Source.getLanguage](http://www.graalvm.org/truffle/javadoc/com/oracle/truffle/api/source/Source.html#getLanguage--) to be able to set/get source langauge in addition to MIME type.
* Added the [inCompilationRoot](http://www.graalvm.org/truffle/javadoc/com/oracle/truffle/api/CompilerDirectives.html#inCompilationRoot--) compiler directive.
* Deprecated TruffleBoundary#throwsControlFlowException and introduced TruffleBoundary#transferToInterpreterOnException.

## Version 0.27
16-Aug-2017

* The Truffle API now depends on the Graal SDK jar to also be on the classpath.
* Added an implementation of org.graalvm.polyglot API in Truffle.
* API classes in com.oracle.truffe.api.vm package will soon be deprecated. Use the org.graalvm.polyglot API instead.
* Added [SourceSectionFilter.Builder](http://www.graalvm.org/truffle/javadoc/com/oracle/truffle/api/instrumentation/SourceSectionFilter.Builderhtml).`rootNameIs(Predicate<String>)` to filter for source sections based on the name of the RootNode.
* Added [AllocationReporter](http://www.graalvm.org/truffle/javadoc/com/oracle/truffle/api/instrumentation/AllocationReporter.html) as a service for guest languages to report allocation of guest language values.
* Added [Instrumenter.attachAllocationListener](http://www.graalvm.org/truffle/javadoc/com/oracle/truffle/api/instrumentation/Instrumenter.html#attachAllocationListener-com.oracle.truffle.api.instrumentation.AllocationEventFilter-T-), [AllocationEventFilter](http://www.graalvm.org/truffle/javadoc/com/oracle/truffle/api/instrumentation/AllocationEventFilter.html), [AllocationListener](http://www.graalvm.org/truffle/javadoc/com/oracle/truffle/api/instrumentation/AllocationListener.html) and [AllocationEvent](http://www.graalvm.org/truffle/javadoc/com/oracle/truffle/api/instrumentation/AllocationEvent.html) for profilers to be able to track creation and size of guest language values.
* Added [RootNode.getCurrentContext](http://www.graalvm.org/truffle/javadoc/com/oracle/truffle/api/nodes/RootNode.html), [TruffleLanguage.getCurrentLanguage(Class)](http://www.graalvm.org/truffle/javadoc/com/oracle/truffle/api/TruffleLanguage.html), [TruffleLanguage.getCurrentContext(Class)](http://www.graalvm.org/truffle/javadoc/com/oracle/truffle/api/TruffleLanguage.html) to allow static lookups of the language and context.
* Added an id property to [TruffleLanguage.Registration](http://www.graalvm.org/truffle/javadoc/com/oracle/truffle/api/TruffleLanguage.Registration#id) to specify a unique identifier for each language. If not specified getName().toLowerCase() will be used. The registration id will be mandatory in future releases.
* Added an internal property to [TruffleLanguage.Registration](http://www.graalvm.org/truffle/javadoc/com/oracle/truffle/api/TruffleLanguage.Registration#internal) to specify whether a language is intended for internal use only. For example the Truffle Native Function Interface is a language that should be used from other languages only.
* Added an internal property to [TruffleInstrument.Registration](http://www.graalvm.org/truffle/javadoc/com/oracle/truffle/api/instrumentation/TruffleInstrument.Registration#internal) to specify whether a internal is intended for internal use by other instruments or languages only.
* Added the ability to describe options for languages and instruments using [TruffleLanguage.getOptionDescriptors()](http://www.graalvm.org/truffle/javadoc/com/oracle/truffle/api/TruffleLanguage.html) and [TruffleInstrument.getOptionDescriptors](http://www.graalvm.org/truffle/javadoc/com/oracle/truffle/api/instrumentation/TruffleInstrument.html). User provided options are available to the language using TruffleLanguage.Env.getOptions() and TruffleInstrument.Env.getOptions().
* Added JavaInterop.isJavaObject(TruffleObject) and JavaInterop.asJavaObject(TruffleObject) to check and convert back to host language object from a TruffleObject.
* Added [TruffleException](http://www.graalvm.org/truffle/javadoc/com/oracle/truffle/api/TruffleException.html) to allow languages to throw standardized error information.
* [Guest language stack traces](http://www.graalvm.org/truffle/javadoc/com/oracle/truffle/api/TruffleStackTraceElement.html) are now collected automatically for each exception thrown and passed through a CallTarget.
* Added RootNode.isInternal to indicate if a RootNode is considered internal and should not be shown to the guest language programmer.
* Added TruffleLanguage.lookupSymbol to be implemented by languages to support language agnostic lookups in the top-most scope.
* Added TruffleLanguage.Env.getApplicationArguments() to access application arguments specified by the user.
* Added [@Option](http://www.graalvm.org/truffle/javadoc/com/oracle/truffle/api/Option.html) annotation to allow simple declaration of options in TruffleLanguage or TruffleInstrument subclasses.
* Added [TruffleLanguage.RunWithPolyglotRule](http://www.graalvm.org/truffle/javadoc/com/oracle/truffle/tck/TruffleRunner.RunWithPolyglotRule.html) JUnit rule to allow running unit tests in the context of a polyglot engine.
* Added implementationName property to [TruffleLanguage.Registration](http://www.graalvm.org/truffle/javadoc/com/oracle/truffle/api/TruffleLanguage.Registration#implementationName) to specify a human readable name of the language implementation name.
* Added TruffleLanguage.Env.lookupSymbol(String) to be used by other languages to support language lookups in their top-most scope.
* Added TruffleLanguage.Env.lookupHostSymbol(String) to be used by other languages to support language lookups from the host language.
* Added TruffleLanguage.Env.isHostLookupAllowed() to find out whether host lookup is generally allowed.
* Added Node#notifyInserted(Node) to notify the instrumentation framework about changes in the AST after the first execution.
* Added TruffleLanguage.Env.newContextBuilder() that allows guest languages to create inner language contexts/environments by returning TruffleContext instances.
* Added a concept of breakpoints shared accross sessions, associated with Debugger instance: [Debugger.install](http://www.graalvm.org/truffle/javadoc/com/oracle/truffle/api/debug/Debugger.html#install-com.oracle.truffle.api.debug.Breakpoint-), [Debugger.getBreakpoints](http://www.graalvm.org/truffle/javadoc/com/oracle/truffle/api/debug/Debugger.html#getBreakpoints--) and a possibility to listen on breakpoints changes: [Debugger.PROPERTY_BREAKPOINTS](http://www.graalvm.org/truffle/javadoc/com/oracle/truffle/api/debug/Debugger.html#PROPERTY_BREAKPOINTS), [Debugger.addPropertyChangeListener](http://www.graalvm.org/truffle/javadoc/com/oracle/truffle/api/debug/Debugger.html#addPropertyChangeListener-java.beans.PropertyChangeListener-) and [Debugger.removePropertyChangeListener](http://www.graalvm.org/truffle/javadoc/com/oracle/truffle/api/debug/Debugger.html#removePropertyChangeListener-java.beans.PropertyChangeListener-). [Breakpoint.isModifiable](http://www.graalvm.org/truffle/javadoc/com/oracle/truffle/api/debug/Breakpoint.html#isModifiable--) added to be able to distinguish the shared read-only copy of installed Breakpoints.
* [TruffleInstrument.Env.getLanguages()](http://www.graalvm.org/truffle/javadoc/com/oracle/truffle/api/instrumentation/TruffleInstrument.Env.html#getLanguages--) returns languages by their IDs instead of MIME types when the new polyglot API is used.
* Deprecated [ExactMath.addExact(int, int)](http://www.graalvm.org/truffle/javadoc/com/oracle/truffle/api/ExactMath.html#addExact-int-int-), [ExactMath.addExact(long, long)](http://www.graalvm.org/truffle/javadoc/com/oracle/truffle/api/ExactMath.html#addExact-long-long-), [ExactMath.subtractExact(int, int)](http://www.graalvm.org/truffle/javadoc/com/oracle/truffle/api/ExactMath.html#subtractExact-int-int-), [ExactMath.subtractExact(long, long)](http://www.graalvm.org/truffle/javadoc/com/oracle/truffle/api/ExactMath.html#subtractExact-long-long-), [ExactMath.multiplyExact(int, int)](http://www.graalvm.org/truffle/javadoc/com/oracle/truffle/api/ExactMath.html#multiplyExact-int-int-), [ExactMath.multiplyExact(long, long)](http://www.graalvm.org/truffle/javadoc/com/oracle/truffle/api/ExactMath.html#multiplyExact-long-long-). Users can replace these with java.lang.Math utilities of same method names.

## Version 0.26
18-May-2017

* Language can provide additional services and instruments can [look them up](http://www.graalvm.org/truffle/javadoc/com/oracle/truffle/api/instrumentation/TruffleInstrument.Env.html#lookup).
* Renamed `DebugValue.isWriteable` to [DebugValue.isWritable](http://www.graalvm.org/truffle/javadoc/com/oracle/truffle/api/debug/DebugValue.html#isWritable--) to fix spelling.
* [Breakpoint.setCondition](http://www.graalvm.org/truffle/javadoc/com/oracle/truffle/api/debug/Breakpoint.html#setCondition-java.lang.String-) does not throw the IOException any more.
* Added new message [Message.KEY_INFO](http://www.graalvm.org/truffle/javadoc/com/oracle/truffle/api/interop/Message.html#KEY_INFO), and an argument to [Message.KEYS](http://www.graalvm.org/truffle/javadoc/com/oracle/truffle/api/interop/Message.html#KEYS) specifying whether internal keys should be provided. The appropriate foreign access [ForeignAccess.sendKeyInfo](http://www.graalvm.org/truffle/javadoc/com/oracle/truffle/api/interop/ForeignAccess.html#sendKeyInfo-com.oracle.truffle.api.nodes.Node-com.oracle.truffle.api.interop.TruffleObject-java.lang.Object-), [ForeignAccess.sendKeys](http://www.graalvm.org/truffle/javadoc/com/oracle/truffle/api/interop/ForeignAccess.html#sendKeys-com.oracle.truffle.api.nodes.Node-com.oracle.truffle.api.interop.TruffleObject-boolean-) and a new factory [ForeignAccess.Factory26](http://www.graalvm.org/truffle/javadoc/com/oracle/truffle/api/interop/ForeignAccess.Factory26.html).
* A new [KeyInfo](http://www.graalvm.org/truffle/javadoc/com/oracle/truffle/api/interop/KeyInfo.html) utility class added to help with dealing with bit flags.
* Added new Java interop utility methods: [JavaInterop.getKeyInfo](http://www.graalvm.org/truffle/javadoc/com/oracle/truffle/api/interop/java/JavaInterop.html#getKeyInfo-com.oracle.truffle.api.interop.TruffleObject-java.lang.Object-) and [JavaInterop.getMapView](http://www.graalvm.org/truffle/javadoc/com/oracle/truffle/api/interop/java/JavaInterop.html#getMapView-java.util.Map-boolean-).
* Added [metadata](http://www.graalvm.org/truffle/javadoc/com/oracle/truffle/api/metadata/package-summary.html) package, intended for APIs related to guest language structure and consumed by tools.
* Added [ScopeProvider](http://www.graalvm.org/truffle/javadoc/com/oracle/truffle/api/metadata/ScopeProvider.html) to provide a hierarchy of scopes enclosing the given node. The scopes are expected to contain variables valid at the associated node.
* Added [Scope](http://www.graalvm.org/truffle/javadoc/com/oracle/truffle/api/metadata/Scope.html) for instruments to get a list of scopes enclosing the given node. The scopes contain variables valid at the provided node.
* Added [DebugScope](http://www.graalvm.org/truffle/javadoc/com/oracle/truffle/api/debug/DebugScope.html), [DebugStackFrame.getScope](http://www.graalvm.org/truffle/javadoc/com/oracle/truffle/api/debug/DebugStackFrame.html#getScope--) and [DebugValue.getScope](http://www.graalvm.org/truffle/javadoc/com/oracle/truffle/api/debug/DebugValue.html#getScope--) to allow debuggers to retrieve the scope information and associated variables.
* Deprecated [DebugStackFrame.iterator](http://www.graalvm.org/truffle/javadoc/com/oracle/truffle/api/debug/DebugStackFrame.html) and [DebugStackFrame.getValue](http://www.graalvm.org/truffle/javadoc/com/oracle/truffle/api/debug/DebugStackFrame.html), [DebugStackFrame.getScope](http://www.graalvm.org/truffle/javadoc/com/oracle/truffle/api/debug/DebugStackFrame.html#getScope--) is to be used instead.
* Added [Cached.dimensions()](http://www.graalvm.org/truffle/javadoc/com/oracle/truffle/api/dsl/Cached.html) to specify compilation finalness of cached arrays.
* [SuspendedEvent.prepareStepOut](http://www.graalvm.org/truffle/javadoc/com/oracle/truffle/api/debug/SuspendedEvent.html#prepareStepOut-int-) has a `stepCount` argument for consistency with other prepare methods. The no-argument method is deprecated.
* Multiple calls to `SuspendedEvent.prepare*()` methods accumulate the requests to create a composed action. This allows creation of debugging meta-actions.
* [JavaInterop.toJavaClass](http://www.graalvm.org/truffle/javadoc/com/oracle/truffle/api/interop/java/JavaInterop.html#toJavaClass) can find proper Java class for a wrapped object
* Added environment methods TruffleLanguage.Env.getLanguages(), TruffleLanguage.Env.getInstruments(), TruffleInstrument.Env.getLanguages(), TruffleInstrument.Env.getInstruments() that allows languages or instruments to inspect some basic information about other installed languages or instruments.
* Added lookup methods TruffleLanguage.Env.lookup(LanguageInfo, Class), TruffleLanguage.Env.lookup(InstrumentInfo, Class), TruffleInstrument.Env.lookup(LanguageInfo, Class) and TruffleInstrument.Env.lookup(InstrumentInfo, Class) that allows the exchange of services between instruments and languages.
* Added [EventContext.isLanguageContextInitialized](http://www.graalvm.org/truffle/javadoc/com/oracle/truffle/api/instrumentation/EventContext.html#isLanguageContextInitialized--) to be able to test language context initialization in instruments.
* Added [SuspensionFilter](http://www.graalvm.org/truffle/javadoc/com/oracle/truffle/api/debug/SuspensionFilter.html) class, [DebuggerSession.setSteppingFilter](http://www.graalvm.org/truffle/javadoc/com/oracle/truffle/api/debug/DebuggerSession.html#setSteppingFilter-com.oracle.truffle.api.debug.SuspensionFilter-) and [SuspendedEvent.isLanguageContextInitialized](http://www.graalvm.org/truffle/javadoc/com/oracle/truffle/api/debug/SuspendedEvent.html#isLanguageContextInitialized--) to be able to ignore language context initialization during debugging.

## Version 0.25
3-Apr-2017

* Added [Instrumenter.attachOutConsumer](http://www.graalvm.org/truffle/javadoc/com/oracle/truffle/api/instrumentation/Instrumenter.html#attachOutConsumer-T-) and [Instrumenter.attachErrConsumer](http://www.graalvm.org/truffle/javadoc/com/oracle/truffle/api/instrumentation/Instrumenter.html#attachErrConsumer-T-) to receive output from executions run in the associated PolyglotEngine.
* [JavaInterop.asTruffleObject](http://www.graalvm.org/truffle/javadoc/com/oracle/truffle/api/interop/java/JavaInterop.html#asTruffleObject-java.lang.Object-) lists methods as keys
* Deprecated `TypedObject` interface
* Added [PolyglotRuntime](http://www.graalvm.org/truffle/javadoc/com/oracle/truffle/api/vm/PolyglotRuntime.html) for global configuration and to allow engines share resources. The runtime of a PolyglotEngine can be configured using [PolyglotEngine](http://www.graalvm.org/truffle/javadoc/com/oracle/truffle/api/vm/PolyglotEngine.html)`.newBuilder().runtime(runtime).build()`.
* The `getInstruments()` method has been moved from the [PolyglotEngine](http://www.graalvm.org/truffle/javadoc/com/oracle/truffle/api/vm/PolyglotEngine.html) to [PolyglotRuntime](http://www.graalvm.org/truffle/javadoc/com/oracle/truffle/api/vm/PolyglotRuntime.html).
* [TruffleLanguage](http://www.graalvm.org/truffle/javadoc/com/oracle/truffle/api/TruffleLanguage.html) now requires a public default constructor instead of a singleton field named INSTANCE.
* [TruffleLanguage](http://www.graalvm.org/truffle/javadoc/com/oracle/truffle/api/TruffleLanguage.html) now requires a public no argument constructor instead of a singleton field named INSTANCE.
* The [TruffleLanguage](http://www.graalvm.org/truffle/javadoc/com/oracle/truffle/api/TruffleLanguage.html) instance can now be used to share code and assumptions between engine instances. See the TruffleLanguage javadoc for details.
* Added a new constructor to [RootNode](http://www.graalvm.org/truffle/javadoc/com/oracle/truffle/api/nodes/RootNode.html) with a [TruffleLanguage](http://www.graalvm.org/truffle/javadoc/com/oracle/truffle/api/TruffleLanguage.html) instance as argument. The current constructor was deprecated.  
* Added [RootNode.getLanguage(Class)](http://www.graalvm.org/truffle/javadoc/com/oracle/truffle/api/nodes/RootNode.html) to access the current language implementation instance.
* Added [RootNode.getLanguageInfo](http://www.graalvm.org/truffle/javadoc/com/oracle/truffle/api/nodes/RootNode.html) to access public information about the associated language.
* Added [TruffleLanguage.ContextReference](http://www.graalvm.org/truffle/javadoc/com/oracle/truffle/api/TruffleLanguage.html) class and [TruffleLanguage.getContextReference](http://www.graalvm.org/truffle/javadoc/com/oracle/truffle/api/TruffleLanguage.html).
* Added [Value.getMetaObject](http://www.graalvm.org/truffle/javadoc/com/oracle/truffle/api/vm/TruffleLanguage.html) and [Value.getSouceLocation](http://www.graalvm.org/truffle/javadoc/com/oracle/truffle/api/vm/TruffleLanguage.html)
* Deprecated [RootNode.getExecutionContext](http://www.graalvm.org/truffle/javadoc/com/oracle/truffle/api/nodes/RootNode.html)
* Deprecated [TruffleLanguage.createFindContextNode](http://www.graalvm.org/truffle/javadoc/com/oracle/truffle/api/TruffleLanguage.html) and [TruffleLanguage.findContext](http://www.graalvm.org/truffle/javadoc/com/oracle/truffle/api/TruffleLanguage.html).
* Deprecated [Node.getLanguage](http://www.graalvm.org/truffle/javadoc/com/oracle/truffle/api/nodes/Node.html).
* Deprecated [MessageResolution.language](http://www.graalvm.org/truffle/javadoc/com/oracle/truffle/api/nodes/Node.html) without replacement. (jackpot rule available)
* Deprecated [ExecutionContext](http://www.graalvm.org/truffle/javadoc/com/oracle/truffle/api/ExecutionContext.html), use RootNode#getCompilerOptions().
* Added [TruffleInstrument.Registration.services()](http://www.graalvm.org/truffle/javadoc/com/oracle/truffle/api/instrumentation/TruffleInstrument.Registration#services) to support declarative registration of services
* Deprecated internal class DSLOptions. Will be removed in the next release.
* Deprecated [Shape.getData()](http://www.graalvm.org/truffle/javadoc/com/oracle/truffle/api/object/Shape.html) and [ObjectType.createShapeData(Shape)](http://www.graalvm.org/truffle/javadoc/com/oracle/truffle/api/object/ObjectType.html) without replacement.
* Added [TruffleRunner](http://www.graalvm.org/truffle/javadoc/com/oracle/truffle/tck/TruffleRunner.html) JUnit runner for unit testing Truffle compilation.

## Version 0.24
1-Mar-2017
* Added possibility to activate/deactivate breakpoints via [DebuggerSession.setBreakpointsActive](http://www.graalvm.org/truffle/javadoc/com/oracle/truffle/api/debug/DebuggerSession.html#setBreakpointsActive-boolean-) and get the active state via [DebuggerSession.isBreakpointsActive](http://www.graalvm.org/truffle/javadoc/com/oracle/truffle/api/debug/DebuggerSession.html#isBreakpointsActive--).
* Deprecated the send methods in [ForeignAccess](http://www.graalvm.org/truffle/javadoc/com/oracle/truffle/api/interop/ForeignAccess.html) and added a a new version that does not require a frame parameter. ([Jackpot](https://bitbucket.org/jlahoda/jackpot30/wiki/Home) rule for automatic migration available)
* Made [@NodeChild](http://www.graalvm.org/truffle/javadoc/com/oracle/truffle/api/dsl/NodeChild.html) and [@NodeField](http://www.graalvm.org/truffle/javadoc/com/oracle/truffle/api/dsl/NodeField.html) annotations repeatable
* Added Truffle Native Function Interface.
* Abstract deprecated methods in [NodeClass](http://www.graalvm.org/truffle/javadoc/com/oracle/truffle/api/nodes/NodeClass.html) have default implementation
* Added [RootNode.cloneUninitialized](http://www.graalvm.org/truffle/javadoc/com/oracle/truffle/api/nodes/RootNode.html) that allows an optimizing runtime to efficiently create uninitialized clones of root nodes on demand.

## Version 0.23
1-Feb-2017
* Incompatible: Removed most of deprecated APIs from the [com.oracle.truffle.api.source package](http://www.graalvm.org/truffle/javadoc/com/oracle/truffle/api/source/package-summary.html).
* Enabled the new flat generated code layout for Truffle DSL as default. To use it just recompile your guest language with latest Truffle annotation processor. The new layout uses a bitset to encode the states of specializations instead of using a node chain for efficiency. The number of specializations per operation is now limited to 127 (with no implicit casts used). All changes in the new layout are expected to be compatible with the old layout. The optimization strategy for implicit casts and fallback handlers changed and might produce different peak performance results.
* Deprecated the frame argument for [IndirectCallNode](http://www.graalvm.org/truffle/javadoc/com/oracle/truffle/api/nodes/IndirectCallNode.html) and [DirectCallNode](http://www.graalvm.org/truffle/javadoc/com/oracle/truffle/api/nodes/DirectCallNode.html). The frame argument is no longer required.
* Deprecated [FrameInstance](http://www.graalvm.org/truffle/javadoc/com/oracle/truffle/api/frame/FrameInstance.html).getFrame(FrameAccess, boolean). Usages need to be replaced by FrameInstance.getFrame(FrameAccess). The slowPath parameter was removed without replacement.
* Deprecated FrameAccess.NONE without replacement.
* [FrameInstance](http://www.graalvm.org/truffle/javadoc/com/oracle/truffle/api/frame/FrameInstance.html).getFrame now throws an AssertionError if a local variable of a frame was written in READ_ONLY frame access mode.

## Version 0.22
13-Jan-2017
* [TruffleLanguage.isVisible](http://www.graalvm.org/truffle/javadoc/com/oracle/truffle/api/TruffleLanguage.html#isVisible-C-java.lang.Object-) allows languages to control printing of values in interactive environments
* [PolyglotEngine](http://www.graalvm.org/truffle/javadoc/com/oracle/truffle/api/vm/PolyglotEngine.html)`.findGlobalSymbols` that returns `Iterable`
* [TruffleLanguage](http://www.graalvm.org/truffle/javadoc/com/oracle/truffle/api/TruffleLanguage.html)`.importSymbols` that returns `Iterable`
* [RootNode.setCallTarget](http://www.graalvm.org/truffle/javadoc/com/oracle/truffle/api/nodes/RootNode.html#setCallTarget-com.oracle.truffle.api.RootCallTarget-) is deprecated
* Generic parsing method [TruffleLanguage](http://www.graalvm.org/truffle/javadoc/com/oracle/truffle/api/TruffleLanguage.html).`parse(`[ParsingRequest](http://www.graalvm.org/truffle/javadoc/com/oracle/truffle/api/TruffleLanguage.ParsingRequest.html) `)` replaces now deprecated multi-argument `parse` method.
* Added [TruffleLanguage.findMetaObject](http://www.graalvm.org/truffle/javadoc/com/oracle/truffle/api/TruffleLanguage.html#findMetaObject-C-java.lang.Object-) and [DebugValue.getMetaObject](http://www.graalvm.org/truffle/javadoc/com/oracle/truffle/api/debug/DebugValue.html#getMetaObject--) to retrieve a meta-object of a value.
* Added [TruffleLanguage.findSourceLocation](http://www.graalvm.org/truffle/javadoc/com/oracle/truffle/api/TruffleLanguage.html#findSourceLocation-C-java.lang.Object-) and [DebugValue.getSourceLocation](http://www.graalvm.org/truffle/javadoc/com/oracle/truffle/api/debug/DebugValue.html#getSourceLocation--) to retrieve a source section where a value is declared.
* Added [TruffleLanguage.Registration.interactive()](http://www.graalvm.org/truffle/javadoc/com/oracle/truffle/api/TruffleLanguage.Registration.html#interactive--) and [PolyglotEngine.Language.isInteractive()](http://www.graalvm.org/truffle/javadoc/com/oracle/truffle/api/vm/PolyglotEngine.Language.html#isInteractive--) to inform about language interactive capability
* Deprecated the @[Specialization](http://www.graalvm.org/truffle/javadoc/com/oracle/truffle/api/dsl/Specialization.html) contains attribute and renamed it to replaces.
* Deprecated @[ShortCircuit](http://www.graalvm.org/truffle/javadoc/com/oracle/truffle/api/dsl/ShortCircuit.html) DSL annotation without replacement. It is recommended to implement short circuit nodes manually without using the DSL.
* Added Truffle DSL [introspection API](http://www.graalvm.org/truffle/javadoc/com/oracle/truffle/api/dsl/Introspection.html) that provides runtime information for specialization activation and cached data.

## Version 0.21
6-Dec-2016
* Added [Source.isInteractive()](http://www.graalvm.org/truffle/javadoc/com/oracle/truffle/api/source/Source.html#isInteractive--) to inform languages of a possibility to use polyglot engine streams during execution.
* Unavailable [SourceSection](http://www.graalvm.org/truffle/javadoc/com/oracle/truffle/api/source/SourceSection.html)s created by different calls to createUnavailableSection() are no longer equals(). This means builtins can share a single Source and call createUnavailableSection() for each builtin to be considered different in instrumentation.

## Version 0.20
23-Nov-2016
* Deprecated [Node.getAtomicLock()](http://www.graalvm.org/truffle/javadoc/com/oracle/truffle/api/nodes/Node.html#getAtomicLock--) and replaced it with Node.getLock() which returns a Lock.
* Switching the source and target levels to 1.8
* Significant improvements in Java/Truffle interop

## Version 0.19
27-Oct-2016
* New helper methods in [JavaInterop](http://www.graalvm.org/truffle/javadoc/com/oracle/truffle/api/interop/java/JavaInterop.html): `isArray`, `isBoxed`, `isNull`, `isPrimitive`, `unbox`, `asTruffleValue`.
* Relaxed the restrictions for calling methods on [SuspendedEvent](http://www.graalvm.org/truffle/javadoc/com/oracle/truffle/api/debug/SuspendedEvent.html) and [DebugStackFrame](http://www.graalvm.org/truffle/javadoc/com/oracle/truffle/api/debug/DebugStackFrame.html) from other threads than the execution thread. Please see the javadoc of the individual methods for details.

## Version 0.18
1-Oct-2016
* Added [Instrumenter](http://www.graalvm.org/truffle/javadoc/com/oracle/truffle/api/instrumentation/Instrumenter.html).querySourceSections(SourceSectionFilter) to get a filtered list of loaded instances.
* Added [SourceSectionFilter](http://www.graalvm.org/truffle/javadoc/com/oracle/truffle/api/instrumentation/SourceSectionFilter.html).ANY, which always matches.
* Added [Message.KEYS](http://www.graalvm.org/truffle/javadoc/com/oracle/truffle/api/interop/Message.html#KEYS) to let languages enumerate properties of its objects
* Deprecated [LineLocation](http://www.graalvm.org/truffle/javadoc/com/oracle/truffle/api/source/LineLocation.html), [SourceSection](http://www.graalvm.org/truffle/javadoc/com/oracle/truffle/api/source/SourceSection.html).getLineLocation(), [Source](http://www.graalvm.org/truffle/javadoc/com/oracle/truffle/api/source/Source.html).createLineLocation(int) without replacement.
* Deprecated [SourceSection](http://www.graalvm.org/truffle/javadoc/com/oracle/truffle/api/source/SourceSection.html).getShortDescription(); users can replace uses with their own formatting code.
* Deprecated [SourceSection](http://www.graalvm.org/truffle/javadoc/com/oracle/truffle/api/source/SourceSection.html).createUnavailable(String, String) and replaced it with.
* Added [Source](http://www.graalvm.org/truffle/javadoc/com/oracle/truffle/api/source/Source.html).createUnavailableSection(), [SourceSection](http://www.graalvm.org/truffle/javadoc/com/oracle/truffle/api/source/SourceSection.html).isAvailable() to find out whether a source section is available.
* [SourceSection](http://www.graalvm.org/truffle/javadoc/com/oracle/truffle/api/source/SourceSection.html).createSourceSection(int,int) now only throws IllegalArgumentExceptions if indices that are out of bounds with the source only when assertions (-ea) are enabled.
* Deprecated [Source](http://www.graalvm.org/truffle/javadoc/com/oracle/truffle/api/source/Source.html).createSection(int, int, int, int)

## Version 0.17
1-Sep-2016

#### Removals, Deprecations and Breaking Changes

* This release removes many deprecated APIs and is thus slightly incompatible
  * Remove deprecated instrumentation API package `com.oracle.truffle.api.instrument` and all its classes.
  * Remove deprecated API method [TruffleLanguage](http://www.graalvm.org/truffle/javadoc/com/oracle/truffle/api/TruffleLanguage.html)`.isInstrumentable(Node)`, `TruffleLanguage.getVisualizer()`, `TruffleLanguage.createWrapperNode()`, `TruffleLanguage.Env.instrumenter()`, `RootNode.applyInstrumentation()`
  * Remove deprecated API [Debugger](http://www.graalvm.org/truffle/javadoc/com/oracle/truffle/api/debug/Debugger.html)`.setTagBreakpoint`
  * Remove deprecated API [RootNode](http://www.graalvm.org/truffle/javadoc/com/oracle/truffle/api/nodes/RootNode.html)`.applyInstrumentation`
  * Remove deprecated tagging API in [SourceSection](http://www.graalvm.org/truffle/javadoc/com/oracle/truffle/api/source/SourceSection.html) and [Source](http://www.graalvm.org/truffle/javadoc/com/oracle/truffle/api/source/Source.html).

* [PolyglotEngine](http://www.graalvm.org/truffle/javadoc/com/oracle/truffle/api/vm/PolyglotEngine.html)
`eval` method and few similar ones no longer declare `throws IOException`.
The I/O now only occurs when operating with [Source](http://www.graalvm.org/truffle/javadoc/com/oracle/truffle/api/source/Source.html).
The evaluation of already loaded sources doesn't need to perform any I/O operations and
thus it makes little sense to require callers to handle the `IOException`.
This change is binary compatible, yet it is source *incompatible* change.
You may need to [adjust your sources](https://github.com/graalvm/fastr/commit/09ab156925d24bd28837907cc2ad336679afc7a2)
to compile.
* Deprecate support for the "identifier" associated with each [SourceSection](http://www.graalvm.org/truffle/javadoc/com/oracle/truffle/api/source/SourceSection.html)
* Deprecated `PolyglotEngine.Builder.onEvent(EventConsumer)` and class `EventConsumer`, debugger events are now dispatched using the `DebuggerSession`.
* [@Fallback](http://www.graalvm.org/truffle/javadoc/com/oracle/truffle/api/dsl/Fallback.html) does not support type specialized arguments anymore.

#### Additions

* All debugging APIs are now thread-safe and can be used from other threads.
* Changed the debugging API to a session based model.
  * Added [Debugger](http://www.graalvm.org/truffle/javadoc/com/oracle/truffle/api/debug/Debugger.html)`.find(TruffleLanguage.Env)` to lookup the debugger when inside a guest language implementation.
  * Added [Debugger](http://www.graalvm.org/truffle/javadoc/com/oracle/truffle/api/debug/Debugger.html)`.startSession(SuspendedCallback)` to start a new debugging session using a SuspendedCallback as replacement for `ExecutionEvent.prepareStepInto()`.
  * Added class [DebuggerSession](http://www.graalvm.org/truffle/javadoc/com/oracle/truffle/api/debug/DebuggerSession.html) which represents a debugger session where breakpoints can be installed and the execution can be suspended and resumed.
  * Added [Breakpoint](http://www.graalvm.org/truffle/javadoc/com/oracle/truffle/api/debug/Breakpoint.html)`.newBuilder` methods to create a new breakpoint using the builder pattern based on Source, URI or SourceSections.
  * Added [Breakpoint](http://www.graalvm.org/truffle/javadoc/com/oracle/truffle/api/debug/Breakpoint.html)`.isResolved()` to find out whether the source location of a breakpoint is loaded by the guest language.
  * Added [Breakpoint](http://www.graalvm.org/truffle/javadoc/com/oracle/truffle/api/debug/Breakpoint.html)`.isDisposed()` to find out whether a breakpoint is disposed.
  * Added [SuspendedEvent](http://www.graalvm.org/truffle/javadoc/com/oracle/truffle/api/debug/SuspendedEvent.html)`.getReturnValue()` to get return values of calls during debugging.
  * Added [SuspendedEvent](http://www.graalvm.org/truffle/javadoc/com/oracle/truffle/api/debug/SuspendedEvent.html)`.getBreakpoints()` to return the breakpoints that hit for a suspended event.
  * Added [SuspendedEvent](http://www.graalvm.org/truffle/javadoc/com/oracle/truffle/api/debug/SuspendedEvent.html)`.getStackFrames()` to return all guest language stack frames.
  * Added [SuspendedEvent](http://www.graalvm.org/truffle/javadoc/com/oracle/truffle/api/debug/SuspendedEvent.html)`.getTopStackFrame()` to return the topmost stack frame.
  * Added [SuspendedEvent](http://www.graalvm.org/truffle/javadoc/com/oracle/truffle/api/debug/SuspendedEvent.html)`.getSourceSection()` to return the current guest language execution location
  * Added [SuspendedEvent](http://www.graalvm.org/truffle/javadoc/com/oracle/truffle/api/debug/SuspendedEvent.html)`.getSourceSections()` to return all guest language execution locations of the current method in the AST.
  * Added class [DebugStackFrame](http://www.graalvm.org/truffle/javadoc/com/oracle/truffle/api/debug/DebugStackFrame.html) which represents a guest language stack frame. Allows to get values from the current stack frame, access stack values and evaluate inline expressions.
  * Added class [DebugValue](http://www.graalvm.org/truffle/javadoc/com/oracle/truffle/api/debug/DebugValue.html) which represents a value on a stack frame or the result of an evaluated expression.
  * Added class [DebuggerTester](http://www.graalvm.org/truffle/javadoc/com/oracle/truffle/api/debug/DebuggerTester.html) which represents a utility for testing guest language debugger support more easily.
  * Deprecated [Breakpoint](http://www.graalvm.org/truffle/javadoc/com/oracle/truffle/api/debug/Breakpoint.html)`.getCondition()` and replaced it with [Breakpoint](http://www.graalvm.org/truffle/javadoc/com/oracle/truffle/api/debug/Breakpoint.html)`.getConditionExpression()` to return a String instead of a Source object.
  * Deprecated [Breakpoint](http://www.graalvm.org/truffle/javadoc/com/oracle/truffle/api/debug/Breakpoint.html)`.setCondition(String)` and replaced it with [Breakpoint](http://www.graalvm.org/truffle/javadoc/com/oracle/truffle/api/debug/Breakpoint.html)`.setConditionExpression(String)` to avoid throwing IOException.
  * Deprecated class `ExecutionEvent` and replaced it with [Debugger](http://www.graalvm.org/truffle/javadoc/com/oracle/truffle/api/debug/Debugger.html)`.startSession(SuspendedCallback)`
  * Deprecated [Debugger](http://www.graalvm.org/truffle/javadoc/com/oracle/truffle/api/debug/Debugger.html) methods setLineBreakpoint, getBreakpoints, pause. Replacements are available in the DebuggerSession class
  * Deprecated [Breakpoint](http://www.graalvm.org/truffle/javadoc/com/oracle/truffle/api/debug/Breakpoint.html)`.getState()` to be replaced with [Breakpoint](http://www.graalvm.org/truffle/javadoc/com/oracle/truffle/api/debug/Breakpoint.html)isResolved(), [Breakpoint](http://www.graalvm.org/truffle/javadoc/com/oracle/truffle/api/debug/Breakpoint.html)isDisposed() and [Breakpoint](http://www.graalvm.org/truffle/javadoc/com/oracle/truffle/api/debug/Breakpoint.html)`.isEnabled()`.
  * Deprecated [SuspendedEvent](http://www.graalvm.org/truffle/javadoc/com/oracle/truffle/api/debug/SuspendedEvent.html)`.getNode()` and [SuspendedEvent](http://www.graalvm.org/truffle/javadoc/com/oracle/truffle/api/debug/SuspendedEvent.html).getFrame() without direct replacement.
  * Deprecated [SuspendedEvent](http://www.graalvm.org/truffle/javadoc/com/oracle/truffle/api/debug/SuspendedEvent.html)`.getRecentWarnings()` and replaced it with [SuspendedEvent](http://www.graalvm.org/truffle/javadoc/com/oracle/truffle/api/debug/SuspendedEvent.html).getBreakpointConditionException(Breakpoint)
  * Deprecated [SuspendedEvent](http://www.graalvm.org/truffle/javadoc/com/oracle/truffle/api/debug/SuspendedEvent.html)`.eval` and replaced it with `DebugStackFrame.eval(String)`
  * Deprecated [SuspendedEvent](http://www.graalvm.org/truffle/javadoc/com/oracle/truffle/api/debug/SuspendedEvent.html)`.getStack()` and replaced it with [SuspendedEvent](http://www.graalvm.org/truffle/javadoc/com/oracle/truffle/api/debug/SuspendedEvent.html).getStackFrames()
  * Deprecated [SuspendedEvent](http://www.graalvm.org/truffle/javadoc/com/oracle/truffle/api/debug/SuspendedEvent.html)`.toString(Object, FrameInstance)` and replaced it with `DebugValue.as(String.class)`.

* [TruffleLanguage.createContext](http://www.graalvm.org/truffle/javadoc/com/oracle/truffle/api/TruffleLanguage.html#createContext-com.oracle.truffle.api.TruffleLanguage.Env-)
supports [post initialization callback](http://www.graalvm.org/truffle/javadoc/com/oracle/truffle/api/TruffleLanguage.html#initializeContext-C-)
* Added [SourceSectionFilter.Builder](http://www.graalvm.org/truffle/javadoc/com/oracle/truffle/api/instrumentation/SourceSectionFilter.Builderhtml).`sourceIs(SourcePredicate)` to filter for source sections with a custom source predicate.
* Added [TruffleInstrument.Env](http://www.graalvm.org/truffle/javadoc/com/oracle/truffle/api/instrumentation/TruffleInstrument.Env.html).`isEngineRoot(RootNode)` to find out where the context of the current evaluation ends when looking up the guest language stack trace with `TruffleRuntime.iterateFrames()`.
* Added [TruffleInstrument.Env](http://www.graalvm.org/truffle/javadoc/com/oracle/truffle/api/instrumentation/TruffleInstrument.Env.html).`toString(Node, Object)` to allow string conversions for objects given a Node to identify the guest language.
* Added [EventContext](http://www.graalvm.org/truffle/javadoc/com/oracle/truffle/api/instrumentation/EventContext.html).`lookupExecutionEventNode(EventBinding)` to lookup other execution event nodes using the binding at a source location.
* Added [Node.getAtomicLock()](http://www.graalvm.org/truffle/javadoc/com/oracle/truffle/api/nodes/Node.html#getAtomicLock--) to allow atomic updates that avoid creating a closure.

## Version 0.16
* [Layout](http://www.graalvm.org/truffle/javadoc/com/oracle/truffle/api/object/dsl/Layout.html)
  now accepts an alternative way to construct an object with the `build` method instead of `create`.
* [TruffleTCK](http://www.graalvm.org/truffle/javadoc/com/oracle/truffle/tck/TruffleTCK.html) tests simple operation on foreign objects. For example, a simple WRITE accesss, a HAS_SIZE access, or an IS_NULL access. It also tests the message resolution of Truffle language objects, which enables using them in other languages.

## Version 0.15
1-Jul-2016
* [Source](http://www.graalvm.org/truffle/javadoc/com/oracle/truffle/api/source/Source.html) shall be
constructed via its `newBuilder` methods. The other ways to construct or modify
source objects are now deprecated.
* [RootNode.getName](http://www.graalvm.org/truffle/javadoc/com/oracle/truffle/api/nodes/RootNode.html#getName--)
to provide name of a method or function it represents.
* Instruments are now [loaded eagerly](https://github.com/graalvm/graal/commit/81018616abb0d4ae68e98b7fcd6fda7c8d0393a2) -
which has been reported as an observable behavioral change.
* The [Instrumenter](http://www.graalvm.org/truffle/javadoc/com/oracle/truffle/api/instrumentation/Instrumenter.html)
now allows one to observe when sources and source sections are being loaded via
[attaching a listener](http://www.graalvm.org/truffle/javadoc/com/oracle/truffle/api/instrumentation/Instrumenter.html#attachLoadSourceListener-com.oracle.truffle.api.instrumentation.SourceSectionFilter-T-boolean-).
* Control the way loops are exploded with a new [LoopExplosionKind](http://www.graalvm.org/truffle/javadoc/com/oracle/truffle/api/nodes/ExplodeLoop.LoopExplosionKind.html)
enum.
* [SuspendedEvent](http://www.graalvm.org/truffle/javadoc/com/oracle/truffle/api/debug/SuspendedEvent.html#toString-java.lang.Object-com.oracle.truffle.api.frame.FrameInstance-)
provides a way to convert any value on stack to its string representation.
* [TruffleTCK](http://www.graalvm.org/truffle/javadoc/com/oracle/truffle/tck/TruffleTCK.html) checks
whether languages properly support being interrupted after a time out
* Language implementations are encouraged to mark their internal sources as
[internal](http://www.graalvm.org/truffle/javadoc/com/oracle/truffle/api/source/Source.html#isInternal--)

## Version 0.14
2-Jun-2016
* [Source](http://www.graalvm.org/truffle/javadoc/com/oracle/truffle/api/source/Source.html) has been
rewritten to be more immutable. Once (part of) content of a source is loaded, it cannot be
changed.
* Methods `fromNamedAppendableText`, `fromNamedText` and `setFileCaching` of
`Source` has been deprecated as useless or not well defined
* New method `Source`.[getURI()](http://www.graalvm.org/truffle/javadoc/com/oracle/truffle/api/source/Source.html#getURI--)
has been introduced and should be used as a persistent identification of `Source` rather than
existing `getName()` & co. methods. Debugger is using the `URI` to
[attach breakpoints](http://www.graalvm.org/truffle/javadoc/com/oracle/truffle/api/debug/Debugger.html#setLineBreakpoint-int-java.net.URI-int-boolean-)
to not yet loaded sources
* Debugger introduces new [halt tag](http://www.graalvm.org/truffle/javadoc/com/oracle/truffle/api/debug/DebuggerTags.AlwaysHalt.html) to
make it easier to simulate concepts like JavaScript's `debugger` statement
* Debugger can be paused via the Debugger.[pause](http://www.graalvm.org/truffle/javadoc/com/oracle/truffle/api/debug/Debugger.html#pause--)
method
* [@CompilationFinal](http://www.graalvm.org/truffle/javadoc/com/oracle/truffle/api/CompilerDirectives.CompilationFinal.html)
annotation can now specify whether the finality applies to array elements as well
* [TruffleTCK](http://www.graalvm.org/truffle/javadoc/com/oracle/truffle/tck/TruffleTCK.html) has been
enhanced to test behavior of languages with respect to foreign array objects


## Version 0.13
22-Apr-2016
* `AcceptMessage` has been deprecated, replaced by
[MessageResolution](http://www.graalvm.org/truffle/javadoc/com/oracle/truffle/api/interop/MessageResolution.html) &
[co](http://www.graalvm.org/truffle/javadoc/com/oracle/truffle/api/interop/Resolve.html). annotations.
Now all message-oriented annotations need to be placed in a single source file.
That simplifies readability as well as improves incremental compilation in certain systems.
* Deprecated `Node.assignSourceSection` removed. This reduces the amount of memory
occupied by [Node](http://www.graalvm.org/truffle/javadoc/com/oracle/truffle/api/nodes/Node.html)
instance.
* `PolyglotEngine.Value.execute` is now as fast as direct `CallTarget.call`.
Using the [PolyglotEngine](http://www.graalvm.org/truffle/javadoc/com/oracle/truffle/api/vm/PolyglotEngine.html)
abstraction now comes with no overhead. Just [JPDA debuggers](http://wiki.apidesign.org/wiki/Truffle#Debugging_from_NetBeans)
need to
[turn debugging on](http://www.graalvm.org/truffle/javadoc/com/oracle/truffle/api/debug/Debugger.html#find-com.oracle.truffle.api.vm.PolyglotEngine-)
explicitly.
* Sharing of efficient code/AST between multiple instances of
[PolyglotEngine](http://www.graalvm.org/truffle/javadoc/com/oracle/truffle/api/vm/PolyglotEngine.html)
is possible. Using more than one `PolyglotEngine` resulted in code de-opt previously.
That isn't the case anymore. Future version of the API will provide explicit control
over the set of engines that share the code.
* Simple language JAR no longer contains test classes. There is a separate simple language tests distribution.

## Version 0.12
* The Instrumentation Framework has been revised and has new APIs that are integrated into the PolyglotEngine.
* Instrumentation support required of language implementations is specified as abstract methods on TruffleLanguage.
* Clients access instrumentation services via an instance of Instrumenter, provided by the Polyglot framework.
* `TruffleRuntime#iterateFrames` now starts at the current frame.

## Version 0.11
28-Jan-2016
* Improved interop API
* PolyglotEngine.Builder.getConfig
* TruffleLanguage.Env.isMimeTypeSupported

## Version 0.10
18-Dec-2015
* Profile API classes moved into its own com.oracle.truffle.api.profiles package

## Version 0.9
21-Oct-2015
* Debugger API

## Version 0.8
17-Jul-2015, [Repository Revision](http://lafo.ssw.uni-linz.ac.at/hg/truffle/shortlog/graal-0.8)
* The Truffle repository no longer contains Graal
* PolyglotEngine is an entry point for creating, building and running multi language Truffle systems
* Implement TruffleLanguage and use @Registration to register your language into the Truffle polyglot system
* Include Truffle TCK (test compatibility kit) into your test cases to verify your language implementation is compliant enough
* Interoperability API polished
* Cleanup of Source related API

## Version 0.7
29-Apr-2015, [Repository Revision](http://hg.openjdk.java.net/graal/graal/shortlog/graal-0.7)
* New, faster partial evaluation (no more TruffleCache).
* If a method is annotated with @ExplodeLoop and contains a loop that can not be exploded, partial evaluation will fail.
* Truffle background compilation is now multi-threaded.
* Experimental merge=true flag for @ExplodeLoop allows building bytecode-based interpreters (see BytecodeInterpreterPartialEvaluationTest).
* Added Node#deepCopy as primary method to copy ASTs.
* Disable inlining across Truffle boundary by default. New option TruffleInlineAcrossTruffleBoundary default false.
* Node.replace(Node) now guards against non-assignable replacement, and Node.isReplacementSafe(Node) checks in advance.
* Instrumentation:  AST "probing" is now safe and implemented by Node.probe(); language implementors need only implement Node.isInstrumentable() and Node.createWrapperNode().
* Instrumentation:  A new framework defines a category of  simple "instrumentation tools" that can be created, configured, and installed, after which they autonomously collect execution data of some kind.
* Instrumentation:  A new example "instrumentation tool" is a language-agnostic collector of code coverage information (CoverageTracker); there are two other examples.
* Removed unsafe compiler directives; use `sun.misc.Unsafe` instead.
* Removed `Node#onAdopt()`.
* Implemented a new generated code layout that reduces the code size.
* Changed all methods enclosed in a @TypeSystem must now be static.
* Changed all methods enclosed in generated type system classes are now static.
* Deprecated the type system constant used in the generated type system classes.
* Changed NodeFactory implementations are no longer generated by default. Use {Node}Gen#create instead of {Node}Factory#create to create new instances of nodes.
* Added @GenerateNodeFactory to generate NodeFactory implementations for this node and its subclasses.
* Deprecated @NodeAssumptions for removal in the next release.
* Deprecated experimental @Implies for removal in the next release.
* Added new package c.o.t.api.dsl.examples to the c.o.t.api.dsl project containing documented and debug-able Truffle-DSL use cases.
* Changed "typed execute methods" are no longer required for use as specialization return type or parameter. It is now sufficient to declare them in the @TypeSystem.
* Added @Cached annotation to express specialization local state.
* Added Specialization#limit to declare a limit expression for the maximum number of specialization instantiations.
* Changed syntax and semantics of Specialization#assumptions and Specialization#guards. They now use a Java like expression syntax.
* Changed guard expressions that do not bind any dynamic parameter are invoked just once per specialization instantiation. They are now asserted to be true on the fast path.
* Renamed @ImportGuards to @ImportStatic.
* Changed declaring a @TypeSystemReference for a node that contains specializations is not mandatory anymore.
* Changed types used in specializations are not restricted on types declared in the type system anymore.
* Changed nodes that declare all execute methods with the same number of evaluated arguments as specialization arguments do not require @NodeChild annotations anymore.
* Changed types used in checks and casts are not mandatory to be declared in the type system.

## Version 0.6
19-Dec-2014, [Repository Revision](http://hg.openjdk.java.net/graal/graal/shortlog/graal-0.6)
* Instrumentation: add Instrumentable API for language implementors, with most details automated (see package `com.oracle.truffle.api.instrument`).
* The BranchProfile constructor is now private. Use BranchProfile#create() instead.
* Renamed @CompilerDirectives.SlowPath to @CompilerDirectives.TruffleBoundary
* Renamed RootNode#isSplittable to RootNode#isCloningAllowed
* Removed RootNode#split. Cloning ASTs for splitting is now an implementation detail of the Truffle runtime implementation.
* Renamed DirectCallNode#isSplittable to DirectCallNode#isCallTargetCloningAllowed
* Renamed DirectCallNode#split to DirectCallNode#cloneCallTarget
* Renamed DirectCallNode#isSplit to DirectCallNode#isCallTargetCloned
* Added PrimitiveValueProfile.
* Added -G:TruffleTimeThreshold=5000 option to defer compilation for call targets
* Added RootNode#getExecutionContext to identify nodes with languages
* Removed `FrameTypeConversion` interface and changed the corresponding `FrameDescriptor` constructor to have a default value parameter instead.
* Removed `CompilerDirectives.unsafeFrameCast` (equivalent to a `(MaterializedFrame)` cast).
* Added `TruffleRuntime#getCapability` API method.
* Added `NodeInterface` and allowed child field to be declared with interfaces that extend it.
* Added `CompilerOptions` and allowed it to be set for `ExecutionContext` and `RootNode`.
* Added experimental object API (see new project `com.oracle.truffle.api.object`).

## Version 0.5
23-Sep-2014, [Repository Revision](http://hg.openjdk.java.net/graal/graal/shortlog/graal-0.5)
* Added `TruffleRuntime#getCallTargets()` to get all call targets that were created and are still referenced.
* Added `NeverValidAssumption` to complement `AlwaysValidAssumption`.
* Fixed a bug in `AssumedValue` that may not invalidate correctly.
* New option, `-G:+/-TruffleCompilationExceptionsAreThrown`, that will throw an `OptimizationFailedException` for compiler errors.

## Version 0.4
19-Aug-2014, [Repository Revision](http://hg.openjdk.java.net/graal/graal/shortlog/graal-0.4)
### Truffle
* Change API for stack walking to a visitor: `TruffleRuntime#iterateFrames` replaces `TruffleRuntime#getStackTrace`
* New flag `-G:+TraceTruffleCompilationCallTree` to print the tree of inlined calls before compilation.
* `truffle.jar`: strip out build-time only dependency into a seperated JAR file (`truffle-dsl-processor.jar`)
* New flag `-G:+TraceTruffleCompilationAST` to print the AST before compilation.
* New experimental `TypedObject` interface added.
* Added `isVisited` method for `BranchProfile`.
* Added new `ConditionProfile`, `BinaryConditionProfile` and `CountingConditionProfile` utility classes to profile if conditions.

## Version 0.3
9-May-2014, [Repository Revision](http://hg.openjdk.java.net/graal/graal/shortlog/graal-0.3)
* The method `CallTarget#call` takes now a variable number of Object arguments.
* Support for collecting stack traces and for accessing the current frame in slow paths (see `TruffleRuntime#getStackTrace`).
* Renamed `CallNode` to `DirectCallNode`.
* Renamed `TruffleRuntime#createCallNode` to `TruffleRuntime#createDirectCallNode`.
* Added `IndirectCallNode` for calls with a changing `CallTarget`.
* Added `TruffleRuntime#createIndirectCallNode` to create an `IndirectCallNode`.
* `DirectCallNode#inline` was renamed to `DirectCallNode#forceInlining()`.
* Removed deprecated `Node#adoptChild`.

## Version 0.2
25-Mar-2014, [Repository Revision](http://hg.openjdk.java.net/graal/graal/shortlog/graal-0.2)
* New API `TruffleRuntime#createCallNode` to create call nodes and to give the runtime system control over its implementation.
* New API `RootNode#getCachedCallNodes` to get a weak set of `CallNode`s that have registered to call the `RootNode`.
* New API to split the AST of a call-site context sensitively. `CallNode#split`, `CallNode#isSplittable`, `CallNode#getSplitCallTarget`, `CallNode#getCurrentCallTarget`, `RootNode#isSplittable`, `RootNode#split`.
* New API to inline a call-site into the call-graph. `CallNode#isInlinable`, `CallNode#inline`, `CallNode#isInlined`.
* New API for the runtime environment to register `CallTarget`s as caller to the `RootNode`. `CallNode#registerCallTarget`.
* Improved API for counting nodes in Truffle ASTs. `NodeUtil#countNodes` can be used with a `NodeFilter`.
* New API to declare the cost of a Node for use in runtime environment specific heuristics. See `NodeCost`, `Node#getCost` and `NodeInfo#cost`.
* Changed `Node#replace` reason parameter type to `CharSequence` (to enable lazy string building)
* New `Node#insert` method for inserting new nodes into the tree (formerly `adoptChild`)
* New `Node#adoptChildren` helper method that adopts all (direct and indirect) children of a node
* New API `Node#atomic` for atomic tree operations
* Made `Node#replace` thread-safe


## Version 0.1
5-Feb-2014, [Repository Revision](http://hg.openjdk.java.net/graal/graal/shortlog/graal-0.1)
* Initial version of a multi-language framework on top of Graal.<|MERGE_RESOLUTION|>--- conflicted
+++ resolved
@@ -4,9 +4,7 @@
 
 ## Version 22.3.0
 
-<<<<<<< HEAD
 * GR-40103 Potentially breaking: Static frame access is now validated when assertions are enabled. Reading a slot with a different type than written to leads to an `AssertionError`.
-=======
 * GR-40163 Deprecated `TruffleLanguage.Env.newContextBuilder()` and replaced it with a new method `TruffleLanguage.Env.newInnerContextBuilder(String...)`. The new method does no longer inherit all privileges from the parent context and does no longer initialize the creator context by default. The new method also allows to set the permitted languages for the inner context similarly as in the polyglot embedding API. 
 * GR-40163 Changed behavior: Inner contexts do no longer inherit application arguments from the outer context. It is now possible to set application arguments explicitly for inner contexts using `TruffleContext.Builder.arguments(String, String[])`.
 * GR-40163 Changed behavior: Inner contexts do no longer use system exit on exit even if the polyglot embedder specified it with `Context.Builder.useSystemExit(boolean)` for the outer context.
@@ -26,7 +24,6 @@
 		* `TruffleContext.Builder.allowInheritEnvironmentAccess(boolean)` 
 		* `TruffleContext.Builder.allowInnerContextOptions(boolean)` 
 * GR-40163 Added `TruffleContext.initializePublic(Node, String)` and `TruffleContext.initializeInternal(Node, String)` to initialize a public or internal language of an inner context.
->>>>>>> 480d4939
 * GR-39354 TruffleStrings: added ErrorHandling parameter to CreateForwardIteratorNode and CreateBackwardIteratorNode.
 * GR-40062 `String.indexOf` methods are no longer considered PE safe and using them will now fail the native-image block list check. Use `TruffleString` instead or put them behind a `@TruffleBoundary`.
 
