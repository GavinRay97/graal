# Truffle Changelog

This changelog summarizes major changes between Truffle versions relevant to languages implementors building upon the Truffle framework. The main focus is on APIs exported by Truffle.

## Version 21.0.0
* If an `AbstractTruffleException` is thrown from the `ContextLocalFactory`, `ContextThreadLocalFactory` or event listener, which is called during the context enter, the excepion interop messages are executed without a context being entered. The event listeners called during the context enter are:
    * `ThreadsActivationListener.onEnterThread(TruffleContext)`
    * `ThreadsListener.onThreadInitialized(TruffleContext, Thread)`
    * `TruffleInstrument.onCreate(Env)`
    * `TruffleLanguage.isThreadAccessAllowed(Thread, boolean)`
    * `TruffleLanguage.initializeMultiThreading(Object)`
    * `TruffleLanguage.initializeThread(Object, Thread)`
* Added `HostCompilerDirectives` for directives that guide the host compilations of Truffle interpreters.
    * `HostCompilerDirectives.BytecodeInterpreterSwitch` - to denote methods that contain the instruction-dispatch switch in bytecode interpreters
    * `HostCompilerDirectives.BytecodeInterpreterSwitchBoundary` - to denote methods that do not need to be inlined into the bytecode interpreter switch
<<<<<<< HEAD
* Truffle DSL generated nodes are no longer limited to 64 state bits. Use these state bits responsibly.
* Added support for explicitly selecting a host method overload using the signature in the form of comma-separated fully qualified parameter type names enclosed by parentheses (e.g. `methodName(f.q.TypeName,java.lang.String,int,int[])`).
* Changed the default value of `--engine.MultiTier` from `false` to `true`. This should significantly improve the warmup time of Truffle interpreters.
=======
* Added `Frame.clear(FrameSlot)`. This allows the compiler to reason about the liveness of local variables. Languages are recommended to use it when applicable.
>>>>>>> 87813a33

## Version 20.3.0
* Added `RepeatingNode.initialLoopStatus` and `RepeatingNode.shouldContinue` to allow defining a custom loop continuation condition.
* Added new specialization utility to print detailed statistics about specialization instances and execution count. See [Specialization Statistics Tutorial](https://github.com/oracle/graal/blob/master/truffle/docs/SpecializationHistogram.md) for details on how to use it.
* Added new specialization compilation mode that ignores "fast path" specializations and generates calls only to "slow path" specializations. This mode is intended for testing purposes to increase tests coverage. See [Specialization testing documentation](https://github.com/oracle/graal/blob/master/truffle/docs/SpecializationTesting.md) for more details.
* Added [TruffleFile.readSymbolicLink](https://www.graalvm.org/truffle/javadoc/com/oracle/truffle/api/TruffleFile.html#readSymbolicLink--) method to read the symbolic link target.
* Added [ReportPolymorphism.Megamorphic](http://www.graalvm.org/truffle/javadoc/com/oracle/truffle/api/dsl/ReportPolymorphism.Megamorphic.html) annotation for expressing the "report only megamorphic specializations" use case when reporting polymorphism.
* Added new flags to inspect expansion during partial evaluation: `--engine.TraceMethodExpansion=truffleTier`, `--engine.TraceNodeExpansion=truffleTier`, `--engine.MethodExpansionStatistics=truffleTier` and `--engine.NodeExpansionStatistics=truffleTier`. Language implementations are encouraged to run with these flags enabled and investigate their output for unexpected results. See [Optimizing.md](https://github.com/oracle/graal/blob/master/truffle/docs/Optimizing.md) for details.
* Enabled by default the elastic allocation of Truffle compiler threads depending on the number of available processors, in both JVM and native modes. The old behavior, 1 or 2 compiler threads, can be explicitly enabled with `--engine.CompilerThreads=0`.
* Added `ThreadsActivationListener` to listen to thread enter and leave events in instruments.
* Added `TruffleInstrument.Env.getOptions(TruffleContext)` to retrieve context specific options for an instrument and `TruffleInstrument.getContextOptions()` to describe them. This is useful if an instrument wants to be configured per context. 
* Added `TruffleContext.isClosed()` to check whether a  truffle context is already closed. This is useful for instruments.
* Added `TruffleContext.closeCancelled` and `TruffleContext.closeResourceExhausted`  to allow instruments and language that create inner contexts to cancel the execution of a context.
* Added `TruffleContext.isActive` in addition to `TruffleContext.isEntered` and improved their documentation to indicate the difference.
* Added `ContextsListener.onContextResetLimit` to allow instruments to listen to context limit reset events from the polyglot API.
* All instances of `TruffleContext` accessible from instruments can now be closed by the instrument. Previously this was only possible for creators of the TruffleContext instance.
* Added the ability to create context and context thread locals in languages and instruments. See [ContextLocal](https://www.graalvm.org/truffle/javadoc/com/oracle/truffle/api/ContextLocal.html) and [ContextThreadLocal](https://www.graalvm.org/truffle/javadoc/com/oracle/truffle/api/ContextThreadLocal.html) for details.
* Removed the hard "maximum node count" splitting limit controlled by `TruffleSplittingMaxNumberOfSplitNodes` as well as the option itself.
* Removed polymorphism reporting from `DynamicObjectLibrary`. If the language wants to report polymorphism for a property access, it should do so manually using a cached specialization.
* The `iterations` for `LoopNode.reportLoopCount(source, iterations)` must now be >= 0.
* Added [NodeLibrary](https://www.graalvm.org/truffle/javadoc/com/oracle/truffle/api/interop/NodeLibrary.html), which provides guest language information associated with a particular Node location, local scope mainly and [TruffleLanguage.getScope](https://www.graalvm.org/truffle/javadoc/com/oracle/truffle/api/TruffleLanguage.html#getScope-C-) and [TruffleInstrument.Env.getScope](https://www.graalvm.org/truffle/javadoc/com/oracle/truffle/api/instrumentation/TruffleInstrument.Env.html#getScope-com.oracle.truffle.api.nodes.LanguageInfo-), which provides top scope object of a guest language.
* Deprecated com.oracle.truffle.api.Scope class and methods in TruffleLanguage and TruffleInstrument.Env, which provide the scope information through that class.
* Added scope information into InteropLibrary: [InteropLibrary.isScope](https://www.graalvm.org/truffle/javadoc/com/oracle/truffle/api/interop/InteropLibrary.html#isScope-java.lang.Object-), [InteropLibrary.hasScopeParent](https://www.graalvm.org/truffle/javadoc/com/oracle/truffle/api/interop/InteropLibrary.html#hasScopeParent-java.lang.Object-) and [InteropLibrary.getScopeParent](https://www.graalvm.org/truffle/javadoc/com/oracle/truffle/api/interop/InteropLibrary.html#getScopeParent-java.lang.Object-)
* Added utility method to find an instrumentable parent node [InstrumentableNode.findInstrumentableParent](https://www.graalvm.org/truffle/javadoc/com/oracle/truffle/api/instrumentation/InstrumentableNode.html#findInstrumentableParent-com.oracle.truffle.api.nodes.Node-).
* Deprecated `DebugScope.getArguments()` without replacement. This API was added without use-case.
* Added the [RootNode.isTrivial](https://www.graalvm.org/truffle/javadoc/com/oracle/truffle/api/nodes/RootNode.html#isTrivial) method, for specifying root nodes that are always more efficient to inline than not to.
* Added [ByteArraySupport](https://www.graalvm.org/truffle/javadoc/com/oracle/truffle/api/memory/ByteArraySupport.html): a helper class providing safe multi-byte primitive type accesses from byte arrays.
* Added a new base class for Truffle exceptions, see [AbstractTruffleException](https://www.graalvm.org/truffle/javadoc/com/oracle/truffle/api/exception/AbstractTruffleException.html). The original `TruffleException` has been deprecated. Added new interop messages for exception handling replacing the deprecated `TruffleException` methods.
* Added new messages to `InteropLibrary` related to exception handling:
    * Added `getExceptionType(Object)` that allows to specify the type of an exception, e.g. PARSE_ERROR. 
    * Added `isExceptionIncompleteSource(Object)` allows to specify whether the parse error contained unclosed brackets.
    * Added `getExceptionExitStatus(Object)` allows to specify the exit status of an exception of type EXIT.
    * Added `hasExceptionCause(Object)` and `getExceptionCause(Object)` to return the cause of this error
    * Added `hasExceptionStackTrace(Object)` and `getExceptionStackTrace(Object)` to return the guest stack this of this error. 
    * Added `hasExceptionMessage(Object)` and `getExceptionMessage(Object)` to provide an error message of the error.
    * Added `hasExecutableName(Object)` and `getExecutableName(Object)` to provide a method name similar to what was provided in `RootNode.getName()` but for executable objects.
    * Added `hasDeclaringMetaObject(Object)` and `getDeclaringMetaObject(Object)` to provide the meta object of the function. 
* Language implementations are recommended to perform the following steps to upgrade their exception implementation:
    * Convert non-internal guest language exceptions to `AbstractTruffleException`, internal errors should be refactored to no longer implement `TruffleException`.
    * Export new interop messages directly on the `AbstractTruffleException` subclass if necessary. Consider exporting `getExceptionType(Object)`, `getExceptionExitStatus(Object)` and `isExceptionIncompleteSource(Object)`. For other interop messages the default implementation should be sufficient for most use-cases. Consider using `@ExportLibrary(delegateTo=...)` to forward to a guest object stored inside of the exception.
    * Rewrite interop capable guest language try-catch nodes to the new interop pattern for handling exceptions. See `InteropLibrary#isException(Object)` for more information. 
    * Implement the new method `RootNode.translateStackTraceElement` which allows guest languages to transform stack trace elements to accessible guest objects for other languages.
    * Consider making executable interop objects of the guest language implement `InteropLibrary.hasExecutableName(Object)` and `InteropLibrary.hasDeclaringMetaObject(Object)`.
    * Make exception printing in the guest language use `InteropLibrary.getExceptionMessage(Object)`, `InteropLibrary.getExceptionCause(Object)` and `InteropLibrary.getExceptionStackTrace(Object)` for foreign exceptions to print them in the style of the language.
    * Make all exports of `InteropLibrary.throwException(Object)` throw an instance of `AbstractTruffleException`. This contract will be enforced in future versions when `TruffleException` will be removed.
    * Attention: Since [AbstractTruffleException](https://www.graalvm.org/truffle/javadoc/com/oracle/truffle/api/exception/AbstractTruffleException.html) is an abstract base class, not an interface, the exceptions the Truffle NFI throws do not extend UnsatisfiedLinkError anymore. This is an incompatible change for guest languages that relied on the exact exception class. The recommended fix is to catch AbstractTruffleException instead of UnsatisfiedLinkError.
* Added [TruffleInstrument.Env.getEnteredContext](https://www.graalvm.org/truffle/javadoc/com/oracle/truffle/api/instrumentation/TruffleInstrument.Env.html#getEnteredContext--) returning the entered `TruffleContext`.
* Added [DebuggerSession.setShowHostStackFrames](https://www.graalvm.org/truffle/javadoc/com/oracle/truffle/api/debug/DebuggerSession.html#setShowHostStackFrames-boolean-) and host `DebugStackFrame` and `DebugStackTraceElement`. This is useful for debugging of applications that use host interop.
* All Truffle Graal runtime options (-Dgraal.) which were deprecated in GraalVM 20.1 are removed. The Truffle runtime options are no longer specified as Graal options (-Dgraal.). The Graal options must be replaced by corresponding engine options specified using [polyglot API](https://www.graalvm.org/truffle/javadoc/org/graalvm/polyglot/Engine.Builder.html#option-java.lang.String-java.lang.String-).
* Deprecated the `com.oracle.truffle.api.object.dsl` API without replacement. The migration path is to use `DynamicObject` subclasses with the `com.oracle.truffle.api.object` API.
* A node parameter now needs to be provided to TruffleContext.enter() and TruffleContext.leave(Object). The overloads without node parameter are deprecated. This is useful to allow the runtime to compile the enter and leave code better if a node is passed as argument. 
* Added [DebuggerSession.suspendHere](https://www.graalvm.org/truffle/javadoc/com/oracle/truffle/api/debug/DebuggerSession.html#suspendHere-com.oracle.truffle.api.nodes.Node-) to suspend immediately at the current location of the current execution thread.
* Added [RootNode.prepareForAOT](https://www.graalvm.org/truffle/javadoc/com/oracle/truffle/api/nodes/RootNode.html#prepareForAOT) that allows to initialize root nodes for compilation that were not yet executed.
* Removed deprecation for `RootNode.getLanguage(Class<?>)`, it is still useful to efficiently access the associated language of a root node.
* Block node partial compilation is no longer eagerly triggered but only when the `--engine.MaximumGraalNodeCount` limit was reached once for a call target.
* Lifted the restriction that the dynamic type of a `DynamicObject` needs to be an instance of `ObjectType`, allowing any non-null object. Deprecated `Shape.getObjectType()` that has been replaced by `Shape.getDynamicType()`.
* Added [TruffleLanguage.Env.createHostAdapterClass](https://www.graalvm.org/truffle/javadoc/com/oracle/truffle/api/TruffleLanguage.Env.html#createHostAdapterClass-java.lang.Class:A-) to allow extending a host class and/or interfaces with a guest object via a generated host adapter class (JVM only).
* Deprecated the old truffle-node-count based inlining heuristic and related options (namely InliningNodeBudget and LanguageAgnosticInlining).
* Added `@GenerateLibrary.pushEncapsulatingNode()` that allows to configure whether encapsulating nodes are pushed or popped.

## Version 20.2.0
* Added new internal engine option `ShowInternalStackFrames` to show internal frames specific to the language implementation in stack traces.
* Added new identity APIs to `InteropLibrary`:
    * `hasIdentity(Object receiver)` to find out whether an object specifies identity
	* `isIdentical(Object receiver, Object other, InteropLibrary otherLib)` to compare the identity of two object
	* `isIdenticalOrUndefined(Object receiver, Object other)` export to specify the identity of an object.
	* `identityHashCode(Object receiver)` useful to implement maps that depend on identity.
* Added `TriState` utility class represents three states TRUE, FALSE and UNDEFINED.
* Added `InteropLibrary.getUncached()` and `InteropLibrary.getUncached(Object)` short-cut methods for convenience.
* Enabled by default the new inlining heuristic in which inlining budgets are based on Graal IR node counts and not Truffle Node counts.
* Added `ConditionProfile#create()` as an alias of `createBinaryProfile()` so it can be used like `@Cached ConditionProfile myProfile`. 
* Improved `AssumedValue` utility class: Code that reads the value but can not constant fold it does not need to deopt when the value changes.
* A `TruffleFile` for an empty path is no more resolved to the current working directory.
* Added [`SourceBuilder.canonicalizePath(boolean)`](https://www.graalvm.org/truffle/javadoc/com/oracle/truffle/api/source/Source.SourceBuilder.html) to control whether the `Source#getPath()` should be canonicalized.
* Deprecated and renamed `TruffleFile.getMimeType` to [TruffleFile.detectMimeType](https://www.graalvm.org/truffle/javadoc/com/oracle/truffle/api/TruffleFile.html#detectMimeType--). The new method no longer throws `IOException` but returns `null` instead.
* The languages are responsible for stopping and joining the stopped `Thread`s in the [TruffleLanguage.finalizeContext](https://www.graalvm.org/truffle/javadoc/com/oracle/truffle/api/TruffleLanguage.html#finalizeContext-C-).
* Added Truffle DSL `@Bind` annotation to common out expression for use in guards and specialization methods.
* Added the ability to disable adoption for DSL cached expressions with type node using `@Cached(value ="...", weak = true)`.
* Added an option not to adopt the parameter annotated by @Cached, using `@Cached(value ="...", adopt = false)`.
* Added `TruffleWeakReference` utility to be used on partial evaluated code paths instead of the default JDK `WeakReference`.
* Removed deprecated API in `com.oracle.truffle.api.source.Source`. The APIs were deprecated in 19.0.
* Added `CompilerDirectives.shouldNotReachHere()` as a short-cut for languages to indicate that a path should not be reachable neither in compiled nor interpreted code paths.
* All subclasses of `InteropException` do no longer provide a Java stack trace. They are intended to be thrown, immediately caught by the caller and not re-thrown. As a result they can now be allocated on compiled code paths and do no longer require a `@TruffleBoundary` or `transferToInterpreterAndInvalidate()` before use. Languages are encouraged to remove `@TruffleBoundary` annotations or leading `transferToInterpreterAndInvalidate()` method calls before interop exceptions are thrown. 
* All `InteropException` subclasses now offer a new `create` factory method to provide a cause. This cause should only be used if user provided guest application code caused the problem.
* The use of `InteropException.initCause` is now deprecated for performance reasons. Instead pass the cause when the `InteropException` is constructed. The method `initCause` will throw `UnsupportedOperationException` in future versions. Please validate all calls to `Throwable.initCause` for language or tool implementation code.
* Added [TruffleFile.isSameFile](https://www.graalvm.org/truffle/javadoc/com/oracle/truffle/api/TruffleFile.html#isSameFile-com.oracle.truffle.api.TruffleFile-java.nio.file.LinkOption...-) method to test if two `TruffleFile`s refer to the same physical file.
* Added new `EncapsulatingNodeReference` class to lookup read and write the current encapsulating node. Deprecated encapsulating node methods in `NodeUtil`.
* Added support for subclassing `DynamicObject` so that guest languages can directly base their object class hierarchy on it, add fields, and use `@ExportLibrary` on subclasses. Guest language object classes should implement `TruffleObject`.
* Added new [DynamicObjectLibrary](https://www.graalvm.org/truffle/javadoc/com/oracle/truffle/api/object/DynamicObjectLibrary.html) API for accessing and mutating properties and the shape of `DynamicObject` instances. This is the recommended API from now on. Other, low-level property access APIs will be deprecated and removed in a future release.

## Version 20.1.0
* Added `@GenerateLibrary(dynamicDispatchEnabled = false)` that allows to disable dynamic dispatch semantics for a library. The default is `true`.
* Added ability to load external default exports for libraries using a service provider. See `GenerateLibrary(defaultExportLookupEnabled = true)`.
* The use of `@NodeField` is now permitted in combination with `@GenerateUncached`, but it throws UnsupportedOperationException when it is used.
* It is now possible to specify a setter with `@NodeField`. The generated field then will be mutable.
* Removed deprecated interoperability APIs that were deprecated in 19.0.0. 
* Removed deprecated instrumentation APIs that were deprecated in 0.33
* The `PerformanceWarningsAreFatal` and `TracePerformanceWarnings` engine options take a comma separated list of performance warning types. Allowed warning types are `call` to enable virtual call warnings, `instanceof` to enable virtual instance of warnings and `store` to enables virtual store warnings. There are also `all` and `none` types to enable (disable) all performance warnings.
* Added [DebugValue#getRawValue()](https://www.graalvm.org/truffle/javadoc/com/oracle/truffle/api/debug/DebugValue.html) for raw guest language object lookup from same language.
* Added [DebugStackFrame#getRawNode()](https://www.graalvm.org/truffle/javadoc/com/oracle/truffle/api/debug/DebugStackFrame.html) for root node lookup from same language.
* Added [DebugException#getRawException()](https://www.graalvm.org/truffle/javadoc/com/oracle/truffle/api/debug/DebugException.html) for raw guest language exception lookup from same language.
* Added [DebugStackFrame#getRawFrame()](https://www.graalvm.org/truffle/javadoc/com/oracle/truffle/api/debug/DebugStackFrame.html) for underlying frame lookup from same language.
* Added `TruffleInstrument.Env.getPolyglotBindings()` that replaces now deprecated `TruffleInstrument.Env.getExportedSymbols()`.
* Added `@ExportLibrary(transitionLimit="3")` that allows the accepts condition of exported libraries to transition from true to false for a library created for a receiver instance. This is for example useful to export messages for array strategies. 
* Added `CompilationFailureAction` engine option which deprecates `CompilationExceptionsArePrinted `, `CompilationExceptionsAreThrown`, `CompilationExceptionsAreFatal` and `PerformanceWarningsAreFatal` options.
* Added `TreatPerformanceWarningsAsErrors` engine option which deprecates the `PerformanceWarningsAreFatal` option. To replace the `PerformanceWarningsAreFatal` option use the `TreatPerformanceWarningsAsErrors` with `CompilationFailureAction` set to `ExitVM`.
* Added `bailout` into performance warning kinds used by `TracePerformanceWarnings`, `PerformanceWarningsAreFatal` and `CompilationExceptionsAreFatal` options.
* Added [Option.deprecationMessage](https://www.graalvm.org/truffle/javadoc/com/oracle/truffle/api/Option.html#deprecationMessage--) to set the option deprecation reason.
* `engine.Mode` is now a supported option and no longer experimental.
* Added new meta-data APIs to `InteropLibrary`:
	* `has/getLanguage(Object receiver)` to access the original language of an object.
	* `has/getSourceLocation(Object receiver)` to access the source location of an object (e.g. of function or classes).
	* `toDisplayString(Object receiver, boolean allowsSideEffect)` to produce a human readable string.
	* `has/getMetaObject(Object receiver)` to access the meta-object of an object.
	* `isMetaObject(Object receiver)` to find out whether an object is a meta-object (e.g. Java class)
	* `getMetaQualifiedName(Object receiver)` to get the qualified name of the meta-object
	* `getMetaSimpleName(Object receiver)` to get the simple name of a the meta-object
	* `isMetaInstance(Object receiver, Object instance)` to check whether an object is an instance of a meta-object.
* Added `TruffleLanguage.getLanguageView` that allows to wrap values to add language specific information for primitive and foreign values.
* Added `TruffleLanguage.getScopedView` that allows to wrap values to add scoping and visibility to language values.
* Added `TruffleInstrument.Env.getScopedView` and `TruffleInstrument.Env.getLanguageView` to access language and scoped views from instruments.
* Added `TruffleInstrument.Env.getLanguageInfo` to convert language classes to `LanguageInfo`.
* Deprecated `TruffleLanguage.findMetaObject`, `TruffleLanguage.findSourceLocation`, `TruffleLanguage.toString` and `TruffleLanguage.isObjectOfLanguage`. Use the new interop APIs and language views as replacement.
* Added support for the value conversions of [DebugValue](https://www.graalvm.org/truffle/javadoc/com/oracle/truffle/api/debug/DebugValue.html) that provide the same functionality as value conversions on [Value](https://www.graalvm.org/sdk/javadoc/org/graalvm/polyglot/Value.html).
* Added [DebugValue#toDisplayString](https://www.graalvm.org/truffle/javadoc/com/oracle/truffle/api/debug/DebugValue.html#toDisplayString--) to convert the value to a language-specific string representation.
* Deprecated `DebugValue#as`, other conversion methods should be used instead.
* Clarify [InteropLibrary](https://www.graalvm.org/truffle/javadoc/com/oracle/truffle/api/interop/InteropLibrary.html) javadoc documentation of message exceptions. [UnsupportedMessageException](https://www.graalvm.org/truffle/javadoc/com/oracle/truffle/api/interop/UnsupportedMessageException.html) is thrown when the operation is never supported for the given receiver type. In other cases [UnknownIdentifierException](https://www.graalvm.org/truffle/javadoc/com/oracle/truffle/api/interop/UnknownIdentifierException.html) or [InvalidArrayIndexException](https://www.graalvm.org/truffle/javadoc/com/oracle/truffle/api/interop/InvalidArrayIndexException.html) are thrown.
* Added [TruffleLanguage.Env.initializeLanguage](https://www.graalvm.org/truffle/javadoc/com/oracle/truffle/api/TruffleLanguage.Env.html#initializeLanguage-com.oracle.truffle.api.nodes.LanguageInfo-) method to force language initialization.
* Values of `NAME` properties of [ReadVariableTag](https://www.graalvm.org/truffle/javadoc/com/oracle/truffle/api/instrumentation/StandardTags.ReadVariableTag.html#NAME) and [WriteVariableTag](https://www.graalvm.org/truffle/javadoc/com/oracle/truffle/api/instrumentation/StandardTags.WriteVariableTag.html#NAME) extended to allow an object or an array of objects with name and source location.
* Added support for asynchronous stack traces: [TruffleLanguage.Env.getAsynchronousStackDepth()](https://www.graalvm.org/truffle/javadoc/com/oracle/truffle/api/TruffleLanguage.Env.html#getAsynchronousStackDepth--), [RootNode.findAsynchronousFrames()](https://www.graalvm.org/truffle/javadoc/com/oracle/truffle/api/nodes/RootNode.html#findAsynchronousFrames-com.oracle.truffle.api.frame.Frame-), [TruffleInstrument.Env.setAsynchronousStackDepth()](https://www.graalvm.org/truffle/javadoc/com/oracle/truffle/api/instrumentation/TruffleInstrument.Env.html#setAsynchronousStackDepth-int-), [TruffleStackTrace.getAsynchronousStackTrace()](https://www.graalvm.org/truffle/javadoc/com/oracle/truffle/api/TruffleStackTrace.html#getAsynchronousStackTrace-com.oracle.truffle.api.CallTarget-com.oracle.truffle.api.frame.Frame-), [DebuggerSession.setAsynchronousStackDepth()](https://www.graalvm.org/truffle/javadoc/com/oracle/truffle/api/debug/DebuggerSession.html#setAsynchronousStackDepth-int-), [SuspendedEvent.getAsynchronousStacks()](https://www.graalvm.org/truffle/javadoc/com/oracle/truffle/api/debug/SuspendedEvent.html#getAsynchronousStacks--), [DebugException.getDebugAsynchronousStacks()](https://www.graalvm.org/truffle/javadoc/com/oracle/truffle/api/debug/DebugException.html#getDebugAsynchronousStacks--).

## Version 20.0.0
* Add [Layout#dispatch()](https://www.graalvm.org/truffle/javadoc/com/oracle/truffle/api/object/dsl/Layout.html#dispatch--) to be able to generate override of `ObjectType#dispatch()` method in the generated inner \*Type class.
* Deprecated engine options engine.InvalidationReprofileCount and engine.ReplaceReprofileCount. They no longer have any effect. There is no longer reprofiling after compilation. 
* Added [DebuggerSession.{suspend(), suspendAll,resume()}](https://www.graalvm.org/truffle/javadoc/com/oracle/truffle/api/debug/DebuggerSession.html) to allow suspending and resuming threads.
* Add new loop explosion mode [LoopExplosionKind#FULL_UNROLL_UNTIL_RETURN](https://www.graalvm.org/truffle/javadoc/com/oracle/truffle/api/nodes/ExplodeLoop.LoopExplosionKind.html#FULL_UNROLL_UNTIL_RETURN), which can be used to duplicate loop exits during unrolling until function returns.
* The default [LoopExplosionKind](https://www.graalvm.org/truffle/javadoc/com/oracle/truffle/api/nodes/ExplodeLoop.LoopExplosionKind.html) for `@ExplodeLoop` changed from `FULL_UNROLL` to `FULL_UNROLL_UNTIL_RETURN`, which we believe is more intuitive. We recommend reviewing your usages of `@ExplodeLoop`, especially those with `return`, `break` and `try/catch` in the loop body as those might duplicate more code than before.
* The `TruffleCheckNeverPartOfCompilation` option when building a native image is now enabled by default, ensuring `neverPartOfCompilation()` is not reachable for runtime compilation. Use `CompilerDirectives.bailout()` if you want to test when a compilation fails, otherwise avoid `neverPartOfCompilation()` in code reachable for runtime compilation (e.g., by using `@TruffleBoundary`).
* The `DirectoryStream` created by a relative `TruffleFile` passes relative `TruffleFile`s into the `FileVisitor`, even when an explicit [current working directory was set](https://www.graalvm.org/truffle/javadoc/com/oracle/truffle/api/TruffleLanguage.Env.html#setCurrentWorkingDirectory-com.oracle.truffle.api.TruffleFile-).
* Added `DebuggerTester.startExecute()` that allows to execute an arbitrary sequence of commands on the background thread.
* Time specification in `InteropLibrary` relaxed to allow a fixed timezone when no date is present.
* `TruffleLogger.getLogger` throws an `IllegalArgumentException` when given `id` is not a valid language or instrument id.
* [Node#getEncapsulatingSourceSection()](https://www.graalvm.org/truffle/javadoc/com/oracle/truffle/api/nodes/Node.html#getEncapsulatingSourceSection--) is no longer a fast-path method, because `getSourceSection()` is not fast-path.
* The algorithm used to generate a unique [URI](https://www.graalvm.org/truffle/javadoc/com/oracle/truffle/api/source/Source.html#getURI--) for a `Source` built without an `URI` was changed to SHA-256.
* Added [ExportLibrary.delegateTo](https://www.graalvm.org/truffle/javadoc/com/oracle/truffle/api/library/ExportLibrary.html#delegateTo--) attribute that allows to delegate all messages of a library to value of a final delegate field. This can be used in combination with `ReflectionLibrary` to improve the ability to build wrappers.
* `ReadVariableTag` and `WriteVariableTag` added to [StandardTags](https://www.graalvm.org/truffle/javadoc/com/oracle/truffle/api/instrumentation/StandardTags.html).

* Truffle TCK now checks that instrumentable nodes are not used in the context of a Library.
* Getter to check whether [TruffleContext](https://www.graalvm.org/truffle/javadoc/com/oracle/truffle/api/TruffleContext.html#isEntered--) is activated or not.
* All Truffle Graal runtime options (-Dgraal.) will be deprecated with 20.1. The Truffle runtime options are no longer specified as Graal options (-Dgraal.). The Graal options must be replaced by corresponding engine options specified using [polyglot API](https://www.graalvm.org/truffle/javadoc/org/graalvm/polyglot/Engine.Builder.html#option-java.lang.String-java.lang.String-). The `TRUFFLE_STRICT_OPTION_DEPRECATION` environment variable can be used to detect usages of deprecated Graal options. When the `TRUFFLE_STRICT_OPTION_DEPRECATION` is set to `true` and the deprecated Graal option is used the Truffle runtime throws an exception listing the used deprecated options and corresponding replacements.


## Version 19.3.0
* Added ability to obtain an [Internal Truffle File](https://www.graalvm.org/truffle/javadoc/com/oracle/truffle/api/TruffleLanguage.Env.html#getInternalTruffleFile-java.lang.String-). The internal file is located in the language home directories and it's readable even when IO is not allowed by the Context.
* Deprecated `TruffleLanguage.Env.getTruffleFile` use [getInternalTruffleFile](https://www.graalvm.org/truffle/javadoc/com/oracle/truffle/api/TruffleLanguage.Env.html#getInternalTruffleFile-java.lang.String-) for language standard library files located in language home or [getPublicTruffleFile](https://www.graalvm.org/truffle/javadoc/com/oracle/truffle/api/TruffleLanguage.Env.html#getPublicTruffleFile-java.lang.String-) for user files.
* Added primitive specializations to `CompilerAsserts.partialEvaluationConstant()`.
* Added the new `execute` method to `LoopNode`, which allows loops to return values.
* Added support for temporary [files](https://www.graalvm.org/truffle/javadoc/com/oracle/truffle/api/TruffleLanguage.Env.html#createTempFile-com.oracle.truffle.api.TruffleFile-java.lang.String-java.lang.String-java.nio.file.attribute.FileAttribute...-) and [directories](https://www.graalvm.org/truffle/javadoc/com/oracle/truffle/api/TruffleLanguage.Env.html#createTempDirectory-com.oracle.truffle.api.TruffleFile-java.lang.String-java.nio.file.attribute.FileAttribute...-).
* Threads created by the embedder may now be collected by the GC before they can be [disposed](https://www.graalvm.org/truffle/javadoc/com/oracle/truffle/api/TruffleLanguage.html#disposeThread-C-java.lang.Thread-). If languages hold onto thread objects exposed via `initializeThread` they now need to do so with `WeakReference` to avoid leaking thread instances.
* Support boolean literals in DSL expressions used in [@Specialization](https://www.graalvm.org/truffle/javadoc/com/oracle/truffle/api/dsl/Specialization) and [@Cached](https://www.graalvm.org/truffle/javadoc/com/oracle/truffle/api/dsl/Cached) fields.
* Added standard [block node](https://www.graalvm.org/truffle/javadoc/com/oracle/truffle/api/nodes/BlockNode.html) for language implementations. Using the block node allows the optimizing runtime to split big blocks into multiple compilation units. This optimization may be enabled using `--engine.PartialBlockCompilation` (on by default) and configured using `--engine.PartialBlockCompilationSize` (default 3000).
* Added new experimental inlining heuristic in which inlining budgets are based on Graal IR node counts and not Truffle Node counts. Enable with `-Dgraal.TruffleLanguageAgnosticInlining=true`.
* Deprecated `DynamicObject#isEmpty()`, `DynamicObject#size()`; use `Shape#getPropertyCount()` instead.
* Deprecated `Shape#getPropertyList(Pred)`, `Shape#getKeyList(Pred)`, `Shape#hasTransitionWithKey(Object)`, `Shape.Allocator#locationForValue(Object, EnumSet)` without replacement.
* Added [Scope.Builder#rootInstance(Object)](https://www.graalvm.org/truffle/javadoc/com/oracle/truffle/api/Scope.Builder.html#rootInstance-java.lang.Object-), [Scope#getRootInstance()](https://www.graalvm.org/truffle/javadoc/com/oracle/truffle/api/Scope.html#getRootInstance--) and [DebugScope#getRootInstance()](https://www.graalvm.org/truffle/javadoc/com/oracle/truffle/api/debug/DebugScope.html#getRootInstance--) to provide an instance of guest language representation of the root node (e.g. a guest language function).
* Debugger breakpoints can be restricted to a particular root instance via [Breakpoint.Builder#rootInstance(DebugValue)](https://www.graalvm.org/truffle/javadoc/com/oracle/truffle/api/debug/Breakpoint.Builder.html#rootInstance-com.oracle.truffle.api.debug.DebugValue-) and found later on via [DebugValue#getRootInstanceBreakpoints()](https://www.graalvm.org/truffle/javadoc/com/oracle/truffle/api/debug/DebugValue.html#getRootInstanceBreakpoints--).
* Deprecated `TruffleLanguage.getContextReference()` as this method is inefficient in many situations. The most efficient context lookup can be achieved knowing the current AST in which it is used by calling `Node.lookupContextReference(Class)`.
* Truffle languages and instruments no longer create `META-INF/truffle` files, but generate service implementations for [TruffleLanguage.Provider](https://www.graalvm.org/truffle/javadoc/com/oracle/truffle/api/TruffleLanguage.Provider.html) and [TruffleInstrument.Provider](https://www.graalvm.org/truffle/javadoc/com/oracle/truffle/api/instrumentation/TruffleInstrument.Provider.html) automatically. Recompiling the TruffleLanguage using the Truffle annotation processor automatically migrates the language.
* The Truffle DSL processor jar no longer requires the Truffle API or Graal SDK as a dependency. 
* Added interop messages for guest language exception objects: [InteropLibrary#isException(Object)](https://www.graalvm.org/truffle/javadoc/com/oracle/truffle/api/interop/InteropLibrary.html#isException-java.lang.Object-) and [InteropLibrary#throwException(Object)](https://www.graalvm.org/truffle/javadoc/com/oracle/truffle/api/interop/InteropLibrary.html#throwException-java.lang.Object-).
* [TruffleLanguage.patchContext](https://www.graalvm.org/truffle/javadoc/com/oracle/truffle/api/TruffleLanguage.html#patchContext-C-com.oracle.truffle.api.TruffleLanguage.Env-) is invoked for all languages whose contexts were created during context pre-initialization. Originally the `patchContext`  was invoked only for languages with initialized contexts.

## Version 19.2.0
* Added sub-process output (error output) [redirection into OutputStream](https://www.graalvm.org/truffle/javadoc/org/graalvm/polyglot/io/ProcessHandler.Redirect.html#stream-java.io.OutputStream-).
* Added `RootNode.getQualifiedName()` for a better distinction when printing stack traces. Languages are encouraged to implement it, in case it differs from the root name.
* Added methods to identify date, time, timezone, instant and duration values in `InteropLibrary` and TCK `TypeDescriptor`.
* Added ability to read the default time zone from the language Environment with `Env.getTimeZone()`.
* Deprecated `Env.parse` and added replacement APIs `Env.parseInternal` and `Env.parsePublic`. The new API requires to differentiate between parse calls that were invoked by the guest language user and those which are part of the internal language semantics. The separation avoids accidentally exposing access to internal languages. 
* Deprecated `Env.getLanguages()` and added replacement APIs `Env.getInternalLanguages()` and `Env.getPublicLanguages()`. 
* Added [Source.newBuilder(Source)](https://www.graalvm.org/truffle/javadoc/com/oracle/truffle/api/source/Source.html#newBuilder-com.oracle.truffle.api.source.Source-) that inherits Source properties from an existing Source.
* Added [RootBodyTag](https://www.graalvm.org/truffle/javadoc/com/oracle/truffle/api/instrumentation/StandardTags.RootBodyTag.html).

## Version 19.1.0
* `@GenerateUncached` is now inherited by subclasses.
* `NodeFactory` now supports `getUncachedInstance` that returns the uncached singleton.  
* Introduced Truffle process sandboxing. Added a [TruffleLanguage.Env.newProcessBuilder](https://www.graalvm.org/truffle/javadoc/com/oracle/truffle/api/TruffleLanguage.Env.html#newProcessBuilder-java.lang.String...-) method creating a new [TruffleProcessBuilder](https://www.graalvm.org/truffle/javadoc/com/oracle/truffle/api/io/TruffleProcessBuilder.html) to configure and start a new sub-process.
* Added support for reading environment variables, use [TruffleLanguage.Env.getEnvironment](https://www.graalvm.org/truffle/javadoc/com/oracle/truffle/api/TruffleLanguage.Env.html#getEnvironment--) to obtain process environment variables.
* `NodeFactory` now supports `getUncachedInstance` that returns the uncached singleton. 
* `@GenerateUncached` can now be used in combination with `@NodeChild` if execute signatures for all arguments are present.
* Removed deprecated automatic registration of the language class as a service.
* The [LanguageProvider](https://www.graalvm.org/truffle/javadoc/org/graalvm/polyglot/tck/LanguageProvider.html#createIdentityFunctionSnippet-org.graalvm.polyglot.Context-) can override the default verfication of the TCK `IdentityFunctionTest`.
* Removed deprecated and misspelled method `TruffleStackTrace#getStacktrace`.
* Removed deprecated methods`TruffleStackTraceElement#getStackTrace` and `TruffleStackTraceElement#fillIn` (use methods of `TruffleStackTrace` instead).
* `SlowPathException#fillInStackTrace` is now `final`.
* Added an ability to read a [path separator](https://www.graalvm.org/truffle/javadoc/com/oracle/truffle/api/TruffleLanguage.Env.html#getPathSeparator--) used to separate filenames in a path list.
* `@TruffleBoundary` methods that throw but are not annotated with `@TruffleBoundary(transferToInterpreterOnException=false)` will now transfer to the interpreter only once per `CallTarget` (compilation root).
* Added [TruffleFile.setAttribute](https://www.graalvm.org/truffle/javadoc/com/oracle/truffle/api/TruffleFile.html#setAttribute-com.oracle.truffle.api.TruffleFile.AttributeDescriptor-T-java.nio.file.LinkOption...-) to allow languages to set file attributes.

## Version 19.0.0
* Renamed version 1.0.0 to 19.0.0

## Version 1.0.0 RC15
* This version includes a major revision of the Truffle Interoperability APIs. Most existing APIs for Truffle Interoperability were deprecated. The compatiblity layer may cause significant performance reduction for interoperability calls. 
	* Please see the [Interop Migration Guide](https://github.com/oracle/graal/blob/master/truffle/docs/InteropMigration.md) for an overview and individual `@deprecated` javadoc tags for guidance.
	* Deprecated classes `ForeignAccess`, `Message`, `MessageResolution`, `Resolve` and `KeyInfo`. 
	* The following methods got deprecated:
		* `InteropException.raise`, with libraries there should be no need to convert checked exceptions to runtime exceptions.
		* `TruffleObject.getForeignAccess()`.
	* Introduced new classes: `InteropLibrary` and `InvalidArrayIndexException`.
	* Added `ObjectType.dispatch` to configure the dynamic dispatch and deprecated `ObjectType.getForeignAccessFactory`.
* Added Truffle Library API that allows language implementations to use polymorphic dispatch for receiver types with support for implementation specific caching/profiling with support for uncached dispatch. 
	* Please see the [Truffle Library Tutorial](https://github.com/oracle/graal/blob/master/truffle/docs/TruffleLibraries.md) for further details.
	* Introduced new package: `com.oracle.truffle.api.library`.
* Added `@GenerateUncached` to allow the generation of uncached Truffle DSL nodes accessible via the new static generated method`getUncached()`.
	* Set the default value for @Cached to `"create()"`. This allows `@Cached` to be used without attribute.
	* Added `@Cached(uncached="")` to specify the expression to use for the uncached node.
	* Added `@Cached(allowUncached=true)` to allow the cached expression to be reused as uncached expression. Only necessary if the cached expression is not trivial or there is no `getUncached()` static method in the node.
	* Added `@Cached#parameters` to allow to share the parameter specification for the cached and uncached version of a node.
	* Added `getUncached()` method to the following classes:
        - BranchProfile 
        - ByteValueProfile
        - ConditionProfile
        - DoubleValueProfile
        - FloatValueProfile
        - IntValueProfile 
        - LongValueProfile
        - LoopConditionProfile
        - PrimitiveValueProfile
        - ValueProfile
        - IndirectCallNode
* Truffle DSL can now properly handle checked exceptions in execute methods and specializations.
* Truffle DSL now guarantees to adopt nodes before they are executed in guards. Previously, nodes used in guards were only adopted for their second cached invocation.
* Added `@Cached.Shared` to allow sharing of cached values between specialization and exported Truffle Library methods.
* Added `Node.isAdoptable()` that allows `Node.getParent()` to always remain `null` even if the node is adopted by a parent. This allows to share nodes statically and avoid the memory leak for the parent reference.
* Added `NodeUtil.getCurrentEncapsulatingNode` to access the current encapsulating node in nodes that are not adoptable.
* Added the `Assumption.isValidAssumption` method that allows for simpler checking of assumptions in generated code. 
* Added Truffle DSL option `-Dtruffle.dsl.ignoreCompilerWarnings=true|false`, to ignore Truffle DSL compiler warnings. This is useful and recommended to be used for downstream testing.
* Added `@CachedContext` and `@CachedLanguage` for convenient language and context lookup in specializations or exported methods.
* Added `Node.lookupContextReference(Class)` and `Node.lookupLanguageReference(Class)` that allows for a more convenient lookup.
* Deprecated `RootNode.getLanguage(Class)`, the new language references should be used instead.
* Added `TruffleFile` aware file type detector
    - Added [TruffleFile.FileTypeDetector SPI](https://www.graalvm.org/truffle/javadoc/com/oracle/truffle/api/TruffleFile.FileTypeDetector.html) to detect a file MIME type and a file encoding. A language registering `FileTypeDetector` has to support all the MIME types recognized by the registered detector.
    - Added [TruffleFile.getMimeType method](https://www.graalvm.org/truffle/javadoc/com/oracle/truffle/api/TruffleFile.html#getMimeType--) to obtain a `TruffleFile` MIME type.
    - Added a possibility to set an [encoding in SourceBuilder](https://www.graalvm.org/truffle/javadoc/com/oracle/truffle/api/source/Source.SourceBuilder.html#encoding-java.nio.charset.Charset-)
    - The [Source builders](https://www.graalvm.org/truffle/javadoc/com/oracle/truffle/api/source/Source.html) are sandboxed for files and file URLs.
    - Removed usage of NIO `FileTypeDetector` for MIME type detection, language implementations have to migrate to `TruffleFile.FileTypeDetector`.
* TruffleFile's paths from image building time are translated in image execution time into new paths using Context's FileSystem. The absolute paths pointing to files in language homes in image generation time are resolved using image execution time language homes.
* Added [Env.isPolylgotAccessAllowed()](https://www.graalvm.org/truffle/javadoc/com/oracle/truffle/api/TruffleLanguage.Env.html#isPolyglotAccessAllowed--) to check whether polyglot access (e.g. access to polyglot builtins) is allowed.
* The methods `Env.getPolyglotBindings()` and `Env.importSymbol` and `Env.exportSymbol` now throw a `SecurityException` if polyglot access not allowed.
* Added `DebugValue.isNull()` to check for null values, `DebugValue.execute()` to be able to execute values and `DebugValue.asString()` to get the String from String values.
* Added the [TruffleFile.getAttribute](https://www.graalvm.org/truffle/javadoc/com/oracle/truffle/api/TruffleFile.html#getAttribute-com.oracle.truffle.api.TruffleFile.AttributeDescriptor-java.nio.file.LinkOption...-) method to read a single file's attribute and [TruffleFile.getAttributes] (https://www.graalvm.org/truffle/javadoc/com/oracle/truffle/api/TruffleFile.html#getAttributes-java.util.Collection-java.nio.file.LinkOption...-) method to read file's attributes as a bulk operation.

## Version 1.0.0 RC14
* Removed some deprecated elements:
    - EventBinding.getFilter
    - TruffleLanguage ParsingRequest.getFrame and ParsingRequest.getLocation
    - LoopCountReceiver
    - EventContext.parseInContext
    - NativeLibraryDescriptor.getBindings
    - Instrumenter.attachFactory and Instrumenter.attachListener
    - SuppressFBWarnings
    - TruffleBoundary.throwsControlFlowException
    - DebuggerTester.startEval
    - ExactMath.exact methods
    - TruffleInstrument.toString
    - TruffleInstrument.findMetaObject
    - TruffleInstrument.findSourceLocation
    - constructor of JSONStringBuilder
    - constructor of JSONHelper
    - constructor of CompilerDirectives
    - constructor of ExactMath
    - constructor of Truffle
    - constructor of NodeUtil
    - TruffleException.isTimeout
    - TruffleGraphBuilderPlugins.registerUnsafeLoadStorePlugins
    - TypedObject
    - Node.getLanguage
    - TVMCI.findLanguageClass
    - ExecutionContext and RootNode.getExecutionContext
    - FrameAccess.NONE
    - RootNode.setCalltarget
    - DirectCallNode.call and IndirectCallNode.call
    - FrameInstance.getFrame
    - Node.getAtomicLock
    - ExplodeLoop.merge
    - AcceptMessage
    - RootNode.reportLoopCount
    - GraalTruffleRuntime.getQueuedCallTargets
    - PrimitiveValueProfile.exactCompare
    - BranchProfile.isVisited
    - DebugStackFrame.iterator and DebugStackFrame.getValue
* The [@Option](http://www.graalvm.org/truffle/javadoc/com/oracle/truffle/api/Option.html) annotation can now specify the [stability](https://www.graalvm.org/truffle/javadoc/org/graalvm/options/OptionStability.html) of an option.
* Fixed the case of the method [`TruffleStackTrace.getStacktrace`](https://www.graalvm.org/truffle/javadoc/com/oracle/truffle/api/TruffleStackTrace.html#getStacktrace-java.lang.Throwable-) to `TruffleStackTrace.getStackTrace`.
* Added a getter for [name separator](https://www.graalvm.org/truffle/javadoc/com/oracle/truffle/api/TruffleLanguage.Env.html#getFileNameSeparator--) used by `TruffleFile`'s paths.
* Added support for receiver object in a frame's Scope: [Scope.Builder receiver(String, Object)](https://www.graalvm.org/truffle/javadoc/com/oracle/truffle/api/Scope.Builder.html#receiver-java.lang.String-java.lang.Object-), [Scope.getReceiver()](https://www.graalvm.org/truffle/javadoc/com/oracle/truffle/api/Scope.html#getReceiver--), [Scope.getReceiverName()](https://www.graalvm.org/truffle/javadoc/com/oracle/truffle/api/Scope.html#getReceiverName--) and [DebugScope.getReceiver()](https://www.graalvm.org/truffle/javadoc/com/oracle/truffle/api/debug/DebugScope.html#getReceiver--).
* Added [engine bound TruffleLogger for instruments](file:///Users/tom/Projects/graal/tzezula/graal/truffle/javadoc/com/oracle/truffle/api/instrumentation/TruffleInstrument.Env.html#getLogger-java.lang.String-). The engine bound logger can be used by threads executing without any context.

## Version 1.0.0 RC13
* Added [Debugger.getSessionCount()](https://www.graalvm.org/truffle/javadoc/com/oracle/truffle/api/debug/Debugger.html#getSessionCount--) to return the number of active debugger sessions.
* The [TruffleFile.getName()](https://www.graalvm.org/truffle/javadoc/com/oracle/truffle/api/TruffleFile.html#getName--) returns `null` for root directory.
* `TruffleLanguage` can [register additional services](https://www.graalvm.org/truffle/javadoc/com/oracle/truffle/api/TruffleLanguage.Env.html#registerService-java.lang.Object-). This change also deprecates the automatic registration of the language class as a service.
* Enabled the [experimental monomorphization heuristic](https://github.com/oracle/graal/blob/master/truffle/docs/splitting/) as default. Old heuristic still available as legacy, but will be removed soon.
* Added [TypeDescriptor.instantiable(instanceType, vararg, parameterTypes)](https://www.graalvm.org/truffle/javadoc/org/graalvm/polyglot/tck/TypeDescriptor.html#instantiable-org.graalvm.polyglot.tck.TypeDescriptor-boolean-org.graalvm.polyglot.tck.TypeDescriptor...-) into TCK to support instantiable types.
* The name of an [@Option](http://www.graalvm.org/truffle/javadoc/com/oracle/truffle/api/Option.html) can now start with a lowercase letter.
* Allowed navigation from host class to host symbol (companion object for static members) via the synthetic member `"static"`.
* Moved `getStackTrace` and `fillIn` from [TruffleStackTraceElement](https://www.graalvm.org/truffle/javadoc/com/oracle/truffle/api/TruffleStackTraceElement.html) to [TruffleStackTrace](https://www.graalvm.org/truffle/javadoc/com/oracle/truffle/api/TruffleStackTrace.html).




## Version 1.0.0 RC12
* Fixed: [Env.asHostException()](https://www.graalvm.org/truffle/javadoc/com/oracle/truffle/api/TruffleLanguage.Env.html#asHostException-java.lang.Throwable-) should throw an `IllegalArgumentException` if the provided value is not a host exception.
* Changed host exceptions' [getExceptionObject()](https://www.graalvm.org/truffle/javadoc/com/oracle/truffle/api/TruffleException.html#getExceptionObject--) to return the original host exception object.

## Version 1.0.0 RC11
* `Source` can be created from a relative `TruffleFile`.
* `Source` can be created without content using `Source.CONTENT_NONE` constant.
* `SourceSection` can be created from line/column information by [Source.createSection(startLine,startColumn,endLine,endColumn)](http://www.graalvm.org/truffle/javadoc/com/oracle/truffle/api/source/Source.html#createSection-int-int-int-int-).
* Added [SourceSection.hasLines()](http://www.graalvm.org/truffle/javadoc/com/oracle/truffle/api/source/SourceSection.html#hasLines--), [SourceSection.hasColumns()](http://www.graalvm.org/truffle/javadoc/com/oracle/truffle/api/source/SourceSection.html#hasColumns--) and [SourceSection.hasCharIndex()](http://www.graalvm.org/truffle/javadoc/com/oracle/truffle/api/source/SourceSection.html#hasCharIndex--) to distinguish which positions are defined and which are not.
* `DebuggerSession` [accepts source-path](http://www.graalvm.org/truffle/javadoc/com/oracle/truffle/api/debug/DebuggerSession.html#setSourcePath-java.lang.Iterable-) for source [resolution](http://www.graalvm.org/truffle/javadoc/com/oracle/truffle/api/debug/DebuggerSession.html#resolveSource-com.oracle.truffle.api.source.Source-).
* Added Java interop support for string to primitive type conversion.

## Version 1.0.0 RC10
* Added support for setting current working directory for TruffleFiles, see [Env.setCurrentWorkingDirectory](http://www.graalvm.org/truffle/javadoc/com/oracle/truffle/api/TruffleLanguage.Env.html#setCurrentWorkingDirectory-com.oracle.truffle.api.TruffleFile-)
* Removed deprecated `TruffleLanguage.Env.newSourceBuilder`.
* Added `TruffleLanguage.Env.isPreInitialization` method to determine whether the context is being pre-initialized.
* Added `ArrayUtils` API providing additional array and/or string operations that may be intrinsified by the compiler.
* Added a possibility to obtain a [relative URI](http://www.graalvm.org/truffle/javadoc/com/oracle/truffle/api/TruffleFile.html#toRelativeUri--) for a relative `TruffleFile`.
* Added `ForeignAccess.createAccess` method taking a [supplier of language check node](http://www.graalvm.org/truffle/javadoc/com/oracle/truffle/api/interop/ForeignAccess.html#createAccess-com.oracle.truffle.api.interop.ForeignAccess.StandardFactory-java.util.function.Supplier-), deprecated the `ForeignAccess.create` method with languageCheck `RootNode` parameter.

## Version 1.0.0 RC9

* Added support for setting the `ThreadGroup` and `stackSize` on truffle thread creation in `TruffleLanguage.Env.createThread`.
* Added `Instrumenter.lookupExecutionEventNode()` to find an execution event node inserted at the node's location by an event binding.
* Added `SourceElement.ROOT` and `StepConfig.suspendAnchors()` to tune debugger stepping.
* Added `KeyInfo.READ_SIDE_EFFECTS` and `KeyInfo.WRITE_SIDE_EFFECTS` to inform about side-effects of READ/WRITE messages.
* Added `DebugValue.hasReadSideEffects()` and `DebugValue.hasWriteSideEffects()` to test for side-effects of reading or writing the value.

## Version 1.0.0 RC8

* Added `SuspendedEvent.setReturnValue` to change the return value of the currently executed source location.
* Deprecated `FrameSlot#getIndex` without replacement.
* Added `TruffleInstrument.Env.startServer()` to get a virtual message-based server provided via `MessageTransport` service.
* Added `TruffleFile.relativize`, `TruffleFile.startsWith`, `TruffleFile.endsWith`, `TruffleFile.createLink`,  `TruffleFile.createSymbolicLink`, `TruffleFile.getOwner`, `TruffleFile.getGroup`, `TruffleFile.newDirectoryStream`, `TruffleFile.visit`, `TruffleFile.copy` methods.

## Version 1.0.0 RC7

* Truffle was relicensed from GPLv2 with CPE to Universal Permissive License (UPL).
* Made all Truffle DSL annotations retention policy CLASS instead of RUNTIME. Reflecting DSL annotations at runtime is no longer possible. It is recommended to use `@Introspectable` instead.

* Removed deprecated FrameDescriptor#shallowCopy (deprecated since 1.0.0 RC3).
* Removed deprecated FrameSlot#getFrameDescriptor (deprecated since 1.0.0 RC3).

## Version 1.0.0 RC6

* Added support for byte based sources:
	* Byte based sources may be constructed using a `ByteSequence` or from a `TruffleFile` or `URL`. Whether sources are interpreted as character or byte based sources depends on the specified language.
	* `Source.hasBytes()` and `Source.hasCharacters()` may be used to find out whether a source is character or byte based.
	* Added `Source.getBytes()` to access the contents of byte based sources.
	* `TruffleLanguage.Registration.mimeType` is now deprecated in favor of `TruffleLanguage.Registration.byteMimeTypes` and `TruffleLanguage.Registration.characterMimeTypes`.
	* Added `TruffleLanguage.Registration.defaultMimeType` to define a default MIME type. This is mandatory if a language specifies more than one MIME type.
* `TruffleLanguage.Registration.id()` is now mandatory for all languages and reserved language ids will now be checked by the annotation processor.
* Deprecated Source builders and aligned them with polyglot source builders.
	* e.g. `Source.newBuilder("chars").name("name").language("language").build()` can be translated to `Source.newBuilder("language", "chars", "name").build()`
	* This is a preparation step for removing Truffle source APIs in favor of polyglot Source APIs in a future release.
* Deprecated `Source.getInputStream()`. Use `Source.getCharacters()` or `Source.getBytes()` instead.
* Deprecated `TruffleLanguage.Env.newSourceBuilder(String, TruffleFile)`. Use  `Source.newBuilder(String, TruffleFile)` instead.
* Added `Source.findLanguage` and `Source.findMimeType` to resolve languages and MIME types.
* The method `Source.getMimeType()` might now return `null`. Source builders now support `null` values for `mimeType(String)`.
* A `null` source name will no longer lead to an error but will be translated to `Unnamed`.
* Added `TruffleFile.normalize` to allow explicit normalization of `TruffleFile` paths. `TruffleFile` is no longer normalized by default.
* Added `Message#EXECUTE`, `Message#INVOKE`, `Message#NEW`.
* Deprecated `Message#createExecute(int)`, `Message#createInvoke(int)`, `Message#createNew(int)` as the arity argument is no longer needed. Jackpot rules available (run `mx jackpot --apply`).
* Removed APIs for deprecated packages: `com.oracle.truffle.api.vm`, `com.oracle.truffle.api.metadata`, `com.oracle.truffle.api.interop.java`
* Removed deprecated class `TruffleTCK`.
* Debugger API methods now throw [DebugException](http://www.graalvm.org/truffle/javadoc/com/oracle/truffle/api/debug/DebugException.html) on language failures.
* Deprecated API methods that use `java.beans` package in [AllocationReporter](http://www.graalvm.org/truffle/javadoc/com/oracle/truffle/api/instrumentation/AllocationReporter.html) and [Debugger](http://www.graalvm.org/truffle/javadoc/com/oracle/truffle/api/debug/Debugger.html). New add/remove listener methods were introduced as a replacement.
* [FrameDescriptor](http://www.graalvm.org/truffle/javadoc/com/oracle/truffle/api/frame/FrameDescriptor.html) no longer shares a lock with a RootNode.

## Version 1.0.0 RC5

* Added `TruffleLanguage.Env.isHostFunction`.
* Added Java interop support for converting executable values to legacy functional interfaces without a `@FunctionalInterface` annotation.
* Added `TruffleLogger.getLogger(String)` to obtain the root loger of a language or instrument.
* Introduced per language [context policy](http://www.graalvm.org/truffle/javadoc/com/oracle/truffle/api/TruffleLanguage.ContextPolicy.html). Languages are encouraged to configure the most permissive policy that they can support.
* Added `TruffleLanguage.areOptionsCompatible` to allow customization of the context policy based on options.
* Changed default context policy from SHARED to EXCLUSIVE, i.e. there is one exclusive language instance per polyglot or inner context by default. This can be configured by the language
using the [context policy](http://www.graalvm.org/truffle/javadoc/com/oracle/truffle/api/TruffleLanguage.ContextPolicy.html).
* TruffleInstrument.Env.lookup(LanguagInfo, Class) now requires to be entered in a context for the current thread.
* Removed deprecated FindContextNode (deprecated since 0.25).
* All languages now need to have a public zero argument constructor. Using a static singleton field is no longer supported.
* Renamed and changed the return value of the method for TruffleLanguage.initializeMultiContext to TruffleLanguage.initializeMultipleContexts. The original method remains but is now deprecated.
* Added [SourceSectionFilter#includes](http://www.graalvm.org/truffle/javadoc/com/oracle/truffle/api/instrumentation/SourceSectionFilter.html#includes-com.oracle.truffle.api.nodes.Node-)
* Deprecating `FrameSlot#getKind` and `FrameSlot#setKind` in favor of `FrameDescriptor#getFrameSlotKind` and `FrameDescriptor#setFrameSlotKind`.
* The `FrameDescriptor` is now thread-safe from the moment it is first passed to a RootNode constructor.
  * The list returned by [FrameDescriptor#getSlots](http://www.graalvm.org/truffle/javadoc/com/oracle/truffle/api/frame/FrameDescriptor.html#getSlots--) no longer reflects future changes in the FrameDescriptor. This is an incompatible change.
  * The set returned by [FrameDescriptor#getIdentifiers](http://www.graalvm.org/truffle/javadoc/com/oracle/truffle/api/frame/FrameDescriptor.html#getIdentifiers--) no longer reflects future changes in the FrameDescriptor. This is an incompatible change.
* Added [LanguageInfo#isInteractive](http://www.graalvm.org/truffle/javadoc/com/oracle/truffle/api/nodes/LanguageInfo.html#isInteractive--)
* Added [DebugStackFrame#getLanguage](http://www.graalvm.org/truffle/javadoc/com/oracle/truffle/api/debug/DebugStackFrame.html#getLanguage--)

## Version 1.0.0 RC3

* Removed deprecated ResultVerifier.getDefaultResultVerfier.
* Deprecated `com.oracle.truffle.api.frame.FrameDescriptor.shallowCopy` and `com.oracle.truffle.api.frame.FrameSlot.getFrameDescriptor`
* Added [DebugValue#set](http://www.graalvm.org/truffle/javadoc/com/oracle/truffle/api/debug/DebugValue.html#set-java.lang.Object-) to set primitive values to a debug value.
* Added support for [logging](http://www.graalvm.org/truffle/javadoc/com/oracle/truffle/api/TruffleLogger.html) in Truffle languages and instruments.

## Version 1.0.0 RC2

* Added notification when [multiple language contexts](http://www.graalvm.org/truffle/javadoc/com/oracle/truffle/api/TruffleLanguage.html#initializeMultiContext--) were created for a language instance. Allows languages to invalidate assumptions only valid with a single context. Returning true also allows to enable caching of ASTs per language and not only per context.
* Added [asBoxedGuestValue](http://www.graalvm.org/truffle/javadoc/com/oracle/truffle/api/TruffleLanguage.Env.html#asBoxedGuestValue-java.lang.Object-) method that allows to expose host members for primitive interop values.
* Added default value `"inherit"` to [TruffleLanguage.Registration#version](http://www.graalvm.org/truffle/javadoc/com/oracle/truffle/api/TruffleLanguage.Registration.html#version--) which makes the language to inherit version from [Engine#getVersion](http://www.graalvm.org/truffle/javadoc/org/graalvm/polyglot/Engine.html#getVersion--).
* Changed default value of [TruffleInstrument.Registration#version](http://www.graalvm.org/truffle/javadoc/com/oracle/truffle/api/TruffleInstrument.Registration.html#version--) from `""` to `"inherit"` which makes the instrument to inherit version from [Engine#getVersion](http://www.graalvm.org/truffle/javadoc/org/graalvm/polyglot/Engine.html#getVersion--). An instrument previously not specifying any version will newly get version from Engine.
* Added new annotation @IncomingConverter and @OutgoingConverter to declare methods for [generated wrappers](http://www.graalvm.org/truffle/javadoc/com/oracle/truffle/api/instrumentation/GenerateWrapper.html) that allow to convert values when they are exposed to or introduced by the instrumentation framework.
* The documentation of [FrameDescriptor#getSize](http://www.graalvm.org/truffle/javadoc/com/oracle/truffle/api/frame/FrameDescriptor.html#getSize--) clarifies that it returns the size of an array which is needed for storing all the slots in it using their `FrameSlot#getIndex()` as a position in the array. (The number may be bigger than the number of slots, if some slots are removed.)
* Added an `InstrumentExceptionsAreThrown` engine option to propagate exceptions thrown by instruments.
* Added [Instrumenter.visitLoadedSourceSections](http://www.graalvm.org/truffle/javadoc/com/oracle/truffle/api/instrumentation/Instrumenter.html#visitLoadedSourceSections-com.oracle.truffle.api.instrumentation.SourceSectionFilter-com.oracle.truffle.api.instrumentation.LoadSourceSectionListener-) to be notified about loaded source sections that corresponds to a filter.
* Added [DebugValue#canExecute](http://www.graalvm.org/truffle/javadoc/com/oracle/truffle/api/debug/DebugValue.html#canExecute--) to distinguish executable values and [DebugValue#getProperty](http://www.graalvm.org/truffle/javadoc/com/oracle/truffle/api/debug/DebugValue.html#getProperty-java.lang.String-) to get a property value by its name.
* Removed deprecated `TruffleLanguage.Env.lookupSymbol` method.
* All Truffle source objects are now automatically weakly internalized when created using the source builder. The source builder will now return the same instance for every source where it was previously just equal.
* Added `Source.Builder.cached(boolean)` and `Source.isCached()` to configure caching behavior by source.
* Removed deprecated `Source.getCode()` and `SourceSection.getCode`.

## Version 1.0.0 RC1

* As announced in 0.27 all classes in package com.oracle.truffle.api.vm are now deprecated.
	* Deprecated all classes in com.oracle.truffle.api.vm. Replacements can be found in the org.graalvm.polyglot package.
	* Deprecated all classes in com.oracle.truffle.api.interop.java. Replacements for embedders can be found in org.graalvm.polyglot. Replacements for language implementations can be found in TruffleLanguage.Env. See deprecated documentation on the individual methods for details.
	* Deprecated TruffleTCK. Use the [new TCK](https://github.com/oracle/graal/blob/master/truffle/docs/TCK.md) instead.
	* Deprecated Debugger#find(PolyglotEngine)
	* Added Debugger#find(TruffleInstrument.Env) and Debugger#find(Engine)
* Added [FileSystem](http://www.graalvm.org/truffle/javadoc/org/graalvm/polyglot/io/FileSystem.html) SPI to allow embedder to virtualize TruffleLanguage Input/Output operations.
* Added [EventContext.lookupExecutionEventNodes](http://www.graalvm.org/truffle/javadoc/com/oracle/truffle/api/instrumentation/EventContext.html#lookupExecutionEventNodes-java.util.Collection-) to lookup all execution event nodes created by the bindings at the source location.
* Added `TruffleLanguage#getLanguageHome` to return the language directory in the GraalVM distribution or the location of the language Jar file.
* Added [TryBlockTag](http://www.graalvm.org/truffle/javadoc/com/oracle/truffle/api/instrumentation/StandardTags.TryBlockTag.html) as a new standard tag to mark program locations to be considered as try blocks, that are followed by a catch.
* Added [DebugException](http://www.graalvm.org/truffle/javadoc/com/oracle/truffle/api/debug/DebugException.html), debugger methods that execute guest language code throws that exception and it's possible to [create exception breakpoints](http://www.graalvm.org/truffle/javadoc/com/oracle/truffle/api/debug/Breakpoint.html#newExceptionBuilder-boolean-boolean-) that suspend when guest language exception occurs.
* Added [DebugStackTraceElement](http://www.graalvm.org/truffle/javadoc/com/oracle/truffle/api/debug/DebugStackTraceElement.html) as a representation of exception stack trace.
* Added [Breakpoint.Kind](http://www.graalvm.org/truffle/javadoc/com/oracle/truffle/api/debug/Breakpoint.Kind.html) to distinguish different breakpoint kinds.
* Added [ResultVerifier.getDefaultResultVerifier](http://www.graalvm.org/truffle/javadoc/org/graalvm/polyglot/tck/ResultVerifier.html#getDefaultResultVerifier--).
* Added [addToHostClassPath](http://www.graalvm.org/truffle/javadoc/com/oracle/truffle/api/TruffleLanguage.Env.html#addToHostClassPath-com.oracle.truffle.api.TruffleFile-) method that can be used to allow guest language users to add to the host class path.
* Added new permission TruffleLanguage.Env#isNativeAccessAllowed to control access to the Truffle NFI.
* Changed default permissions in language launchers to full access. The embedding API still defaults to restricted access.
* Added [TruffleInstrument.onFinalize](http://www.graalvm.org/truffle/javadoc/com/oracle/truffle/api/instrumentation/TruffleInstrument.html#onFinalize-com.oracle.truffle.api.instrumentation.TruffleInstrument.Env-) that can be overridden to be notified about closing of Engine, while still having access to other instruments.
* Deprecated `TraceASTJSON` option and related APIs.

## Version 0.33

* This release contains major changes to the instrumentation framework.
	* Deprecated @[Instrumentable](http://www.graalvm.org/truffle/javadoc/com/oracle/truffle/api/instrumentation/Instrumentable.html) and replaced it with [InstrumentableNode](http://www.graalvm.org/truffle/javadoc/com/oracle/truffle/api/instrumentation/InstrumentableNode.html). Please see [InstrumentableNode](http://www.graalvm.org/truffle/javadoc/com/oracle/truffle/api/instrumentation/InstrumentableNode.html) on how to specify instrumentable nodes in 0.32.
	* Added @[GenerateWrapper](http://www.graalvm.org/truffle/javadoc/com/oracle/truffle/api/instrumentation/GenerateWrapper.html) for automatic wrapper generation.
	* Added a [standard expression tag](http://www.graalvm.org/truffle/javadoc/com/oracle/truffle/api/instrumentation/StandardTags.ExpressionTag.html), that allows languages to expose expressions for tools to use.
	* Added the ability to listen to [input values](http://www.graalvm.org/truffle/javadoc/com/oracle/truffle/api/instrumentation/ExecutionEventNode.html#onInputValue-com.oracle.truffle.api.frame.VirtualFrame-com.oracle.truffle.api.instrumentation.EventContext-int-java.lang.Object-) of instrumentable child nodes by specifying [input filters](http://www.graalvm.org/truffle/javadoc/com/oracle/truffle/api/instrumentation/Instrumenter.html#attachExecutionEventFactory-com.oracle.truffle.api.instrumentation.SourceSectionFilter-com.oracle.truffle.api.instrumentation.SourceSectionFilter-T-).
	* Added the the ability to [save](http://www.graalvm.org/truffle/javadoc/com/oracle/truffle/api/instrumentation/ExecutionEventNode.html#saveInputValue-com.oracle.truffle.api.frame.VirtualFrame-int-java.lang.Object-) and [load](http://www.graalvm.org/truffle/javadoc/com/oracle/truffle/api/instrumentation/ExecutionEventNode.html#getSavedInputValues-com.oracle.truffle.api.frame.VirtualFrame-) instrumentable child input values in ExecutionEventNode subclasses.
	* Renamed Instrumenter#attachListener/Factory to Instrumenter#attachExecutionEventListener/Factory. (jackpot rule available)
	* Automatic instrumentation [wrapper generation](http://www.graalvm.org/truffle/javadoc/com/oracle/truffle/api/instrumentation/GenerateWrpper.html) now delegates non execute abstract methods to the delegate node.
	* Added a [Tag](http://www.graalvm.org/truffle/javadoc/com/oracle/truffle/api/instrumentation/Tag.html) base class now required to be used by all tags.
	* Added [tag identifiers](http://www.graalvm.org/truffle/javadoc/com/oracle/truffle/api/instrumentation/Tag.Identifier.html) to allow the [lookup](http://www.graalvm.org/truffle/javadoc/com/oracle/truffle/api/instrumentation/Tag.html#findProvidedTag-com.oracle.truffle.api.nodes.LanguageInfo-java.lang.String-) of language specific tags in tools without compile time dependency to the languguage.
	* Added assertions to verify that instrumentable nodes that are annotated with a standard tag return a source section if their root node returns a source section.
	* Added assertions to verify that execution events always return interop values.
	* Added the ability for instrumentable nodes to a expose a [node object](http://www.graalvm.org/truffle/javadoc/com/oracle/truffle/api//instrumentation/InstrumentableNode.html#getNodeObject--). This object is intended to contain language specific properties of the node.
* Added expression-stepping into debugger APIs. To support debugging of both statements and expressions, following changes were made:
	* Added [SourceElement](http://www.graalvm.org/truffle/javadoc/com/oracle/truffle/api/debug/SourceElement.html) enum to provide a list of source syntax elements known to the debugger.
	* Added [StepConfig](http://www.graalvm.org/truffle/javadoc/com/oracle/truffle/api/debug/StepConfig.html) class to represent a debugger step configuration.
	* Added [Debugger.startSession()](http://www.graalvm.org/truffle/javadoc/com/oracle/truffle/api/debug/Debugger.html#startSession-com.oracle.truffle.api.debug.SuspendedCallback-com.oracle.truffle.api.debug.SourceElement...-) accepting a list of source elments to enable stepping on them.
	* Added [Breakpoint.Builder.sourceElements](http://www.graalvm.org/truffle/javadoc/com/oracle/truffle/api/debug/Breakpoint.Builder.html#sourceElements-com.oracle.truffle.api.debug.SourceElement...-) to specify which source elements will the breakpoint adhere to.
	* Added [SuspendedEvent.getInputValues](http://www.graalvm.org/truffle/javadoc/com/oracle/truffle/api/debug/SuspendedEvent.html#getInputValues--) to get possible input values of the current source element.
	* Removed deprecated methods on [SuspendedEvent](http://www.graalvm.org/truffle/javadoc/com/oracle/truffle/api/debug/SuspendedEvent.html).
* Added column filters on [SourceSectionFilter.Builder](http://www.graalvm.org/truffle/javadoc/com/oracle/truffle/api/instrumentation/SourceSectionFilter.Builder.html) and [Breakpoint.Builder](http://www.graalvm.org/truffle/javadoc/com/oracle/truffle/api/debug/Breakpoint.Builder.html).
* Added [Instrumenter.attachExecuteSourceListener](http://www.graalvm.org/truffle/javadoc/com/oracle/truffle/api/instrumentation/Instrumenter.html#attachExecuteSourceListener-com.oracle.truffle.api.instrumentation.SourceFilter-T-boolean-) to be able to [listen](http://www.graalvm.org/truffle/javadoc/com/oracle/truffle/api/instrumentation/ExecuteSourceListener.html) on [source execution events](http://www.graalvm.org/truffle/javadoc/javadoc/com/oracle/truffle/api/instrumentation/ExecuteSourceEvent.html).
* Added [InstrumentableNode.findNearestNodeAt](http://www.graalvm.org/truffle/javadoc/com/oracle/truffle/api/instrumentation/InstrumentableNode.html#findNearestNodeAt-int-java.util.Set-) to be able to find the nearest tagged node to the given source character index. This is used to auto-correct breakpoint locations.
* Added [Breakpoint.ResolveListener](http://www.graalvm.org/truffle/javadoc/com/oracle/truffle/api/debug/Breakpoint.ResolveListener.html) to listen on breakpoint location resolution. Breakpoints are now resolved after the source is to be executed for the first time and breakpoint location is adjusted to match the nearest instrumentable node.
* Added new DSL annotation @[Executed](http://www.graalvm.org/truffle/javadoc/com/oracle/truffle/api/dsl/Executed.html) that allows to manually specify executed node fields.
* The Truffle Node traversal order was slightly changed to always respect field declaration order (super class before sub class).
* The [Assumption](http://www.graalvm.org/truffle/javadoc/com/oracle/truffle/api/Assumption.html) interface has an additional override for the `invalidate` method to provide a message for debugging purposes.
* Deprecated `KeyInfo.Builder`. Use bitwise constants in the KeyInfo class instead. Introduced new flag KeyInfo.INSERTABLE to indicate that a key can be inserted at a particular location, but it does not yet exist.
* Deprecated `TruffleLanguage#getLanguageGlobal`, implement [top scopes](http://www.graalvm.org/truffle/javadoc/com/oracle/truffle/api/instrumentation/TruffleInstrument.Env.html#findTopScopes-java.lang.String-) instead.
* Deprecated `TruffleLanguage#findExportedSymbol`, use the [polyglot bindings](http://www.graalvm.org/truffle/javadoc/com/oracle/truffle/api/TruffleLanguage.Env.html#getPolyglotBindings--) TruffleLanguage.Env for exporting symbols into the polyglot scope explicitely. The polyglot scope no longer supports implicit exports, they should be exposed using [top scopes](http://www.graalvm.org/truffle/javadoc/com/oracle/truffle/api/instrumentation/TruffleInstrument.Env.html#findTopScopes-java.lang.String-) instead.
* Remove deprecated `TruffleInstrument#describeOptions` and TruffleLanguage#describeOptions
* Remove deprecated `TruffleLanguage.Env#lookupSymbol` without replacement.
* Remove deprecated `TruffleLanguage.Env#importSymbols`, use the polyglot bindings instead.
* Removed deprecated APIs and public debug classes in truffle.api.object and truffle.object packages, respectively.
* Removed internal truffle.object package from javadoc.
* Added the compiler directive [castExact](http://www.graalvm.org/truffle/javadoc/com/oracle/truffle/api/CompilerDirectives.html#castExact-java.lang.Object-java.lang.Class-).
* Added skipped exception types: `IndexOutOfBoundsException`, `BufferOverflowException`, and `BufferUnderflowException`.
* Introduced support for the experimental automated monomorphization feature:
    * The [Node.reportPolymorphicSpecialize](http://www.graalvm.org/truffle/javadoc/com/oracle/truffle/api/nodes/Node.html#reportPolymorphicSpecialize) method which notifies the runtime that a node has specialized to a more polymorphic state.
    * The [ReportPolymorphism](http://www.graalvm.org/truffle/javadoc/com/oracle/truffle/api/dsl/ReportPolymorphism.html) and [ReportPolymorphism.Exclude](http://www.graalvm.org/truffle/javadoc/com/oracle/truffle/api/dsl/ReportPolymorphism.Exclude.html) annotations which the DSL uses to generate (or not generate) calls to [Node.reportPolymorphicSpecialize](http://www.graalvm.org/truffle/javadoc/com/oracle/truffle/api/nodes/Node.html#reportPolymorphicSpecialize--).
* Added `TruffleException.getSourceLocation()` for syntax errors which don't have a `Node`.
* Changed member lookup on `Class` host objects (as obtained by e.g. `obj.getClass()`) to expose `Class` instance members, while `TruffleLanguage.Env.lookupHostSymbol(String)` returns a companion object providing the static members of the class and serving as a constructor.



## Version 0.32

* Added [SuspendAnchor](http://www.graalvm.org/truffle/javadoc/com/oracle/truffle/api/debug/SuspendAnchor.html) enum class that describes where, within a guest language source section, the suspend position is and [Breakpoint.Builder.suspendAnchor()](http://www.graalvm.org/truffle/javadoc/com/oracle/truffle/api/debug/Breakpoint.Builder.html#suspendAnchor-com.oracle.truffle.api.debug.SuspendAnchor-) to be able to break before or after the source section.
* Deprecated `SuspendedEvent.isHaltedBefore()`, [SuspendedEvent.getSuspendAnchor()](http://www.graalvm.org/truffle/javadoc/com/oracle/truffle/api/debug/SuspendedEvent.html#getSuspendAnchor--) is to be used instead.
* Added new interop message [REMOVE](http://www.graalvm.org/truffle/javadoc/com/oracle/truffle/api/interop/Message.html#REMOVE) with the appropriate foreign access methods [ForeignAccess.sendRemove](http://www.graalvm.org/truffle/javadoc/com/oracle/truffle/api/interop/ForeignAccess.html#sendRemove-com.oracle.truffle.api.nodes.Node-com.oracle.truffle.api.interop.TruffleObject-java.lang.Object-) and [KeyInfo.isRemovable flag](http://www.graalvm.org/truffle/javadoc/com/oracle/truffle/api/interop/KeyInfo.html#isRemovable-int-).
* Added [SourceFilter](http://www.graalvm.org/truffle/javadoc/com/oracle/truffle/api/instrumentation/SourceFilter.html) for source-only based filtering in instrumentation.
* Changed semantics of [UnexpectedResultException](http://www.graalvm.org/truffle/javadoc/com/oracle/truffle/api/nodes/UnexpectedResultException.html) when used in [Specialization#rewriteOn](http://www.graalvm.org/truffle/javadoc/com/oracle/truffle/api/dsl/Specialization.html#rewriteOn--) to indicate that a result is already available and no other specialization methods need to be invoked in Truffle DSL.

## Version 0.31

* Removed deprecated `com.oracle.truffle.api.source.LineLocation` class.
* Added `RootNode#isCaptureFramesForTrace()` to allow subclasses to configure capturing of frames in `TruffleException` instances and `TruffleStackTraceElement#getFrame()` to access the captured frames.
* [MaterializedFrame](http://www.graalvm.org/truffle/javadoc/com/oracle/truffle/api/frame/MaterializedFrame.html) changed to extend [VirtualFrame](http://www.graalvm.org/truffle/javadoc/com/oracle/truffle/api/frame/VirtualFrame.html), to be able to call methods taking `VirtualFrame` from behind Truffle boundary.
* Added [ExecutableNode](http://www.graalvm.org/truffle/javadoc/com/oracle/truffle/api/nodes/ExecutableNode.html), [TruffleLanguage.parse(InlineParsingRequest)](http://www.graalvm.org/truffle/javadoc/com/oracle/truffle/api/TruffleLanguage.html#parse-com.oracle.truffle.api.TruffleLanguage.InlineParsingRequest-) and [TruffleInstrument.Env.parseInline](http://www.graalvm.org/truffle/javadoc/com/oracle/truffle/api/instrumentation/TruffleInstrument.Env.html#parseInline-com.oracle.truffle.api.source.Source-com.oracle.truffle.api.nodes.Node-com.oracle.truffle.api.frame.MaterializedFrame-) to parse an inline code snippet at the provided location and produce an AST fragment that can be executed using frames valid at the provided location. `ParsingRequest.getLocation()` and `ParsingRequest.getFrame()` methods were deprecated in favor of `InlineParsingRequest`, `EventContext.parseInContext()` was deprecated in favor of `TruffleInstrument.Env.parseInline()`.
* [RootNode](http://www.graalvm.org/truffle/javadoc/com/oracle/truffle/api/nodes/RootNode.html) now extends [ExecutableNode](http://www.graalvm.org/truffle/javadoc/com/oracle/truffle/api/nodes/ExecutableNode.html).
* Removed deprecated methods `TruffleLanguage.parse(Source, Node, String...)` and `TruffleLanguage.evalInContext(Source, Node, MaterializedFrame)` and constructor `RootNode(Class, SourceSection, FrameDescriptor)`.
* Java Interop now wraps exceptions thrown by Java method invocations in host exceptions.
* Added [JavaInterop.isHostException](http://www.graalvm.org/truffle/javadoc/com/oracle/truffle/api/interop/java/JavaInterop.html#isHostException-java.lang.Throwable-) and [JavaInterop.asHostException](http://www.graalvm.org/truffle/javadoc/com/oracle/truffle/api/interop/java/JavaInterop.html#asHostException-java.lang.Throwable-) to identify and unwrap host exceptions, respectively.
* Added support for `TruffleLanguage` context pre-initialization in the native image. To support context pre-initialization a language has to implement the [patchContext](http://www.graalvm.org/truffle/javadoc/com/oracle/truffle/api/TruffleLanguage#patchContext-C-com.oracle.truffle.api.TruffleLanguage.Env-) method.
* The profiler infrastructure (`CPUSampler`, `CPUTracer` and `MemoryTracer`) moved to a new tools suite.
* Added [LanguageInfo.isInternal](http://www.graalvm.org/truffle/javadoc/com/oracle/truffle/api/nodes/LanguageInfo.html#isInternal--)
* Removed special Java interop support for `java.util.Map`.
* Added a mechanism to unwind execution nodes in instrumentation by [EventContext.createUnwind](http://www.graalvm.org/truffle/javadoc/com/oracle/truffle/api/instrumentation/EventContext.html#createUnwind-java.lang.Object-), [ExecutionEventListener.onUnwind](http://www.graalvm.org/truffle/javadoc/com/oracle/truffle/api/instrumentation/ExecutionEventListener.html#onUnwind-com.oracle.truffle.api.instrumentation.EventContext-com.oracle.truffle.api.frame.VirtualFrame-java.lang.Object-), [ExecutionEventNode.onUnwind](http://www.graalvm.org/truffle/javadoc/com/oracle/truffle/api/instrumentation/ExecutionEventNode.html#onUnwind-com.oracle.truffle.api.frame.VirtualFrame-java.lang.Object-) and [ProbeNode.onReturnExceptionalOrUnwind](http://www.graalvm.org/truffle/javadoc/com/oracle/truffle/api/instrumentation/ProbeNode.html#onReturnExceptionalOrUnwind-com.oracle.truffle.api.frame.VirtualFrame-java.lang.Throwable-boolean-). [ProbeNode.UNWIND_ACTION_REENTER](http://www.graalvm.org/truffle/javadoc/com/oracle/truffle/api/instrumentation/ProbeNode.html#UNWIND_ACTION_REENTER) constant added.
* Deprecated `ProbeNode.onReturnExceptional()` in favor of `ProbeNode.onReturnExceptionalOrUnwind()`.
* The wrapper node specification has changed, see [ProbeNode](http://www.graalvm.org/truffle/javadoc/com/oracle/truffle/api/instrumentation/ProbeNode.html). If the annotation processor is used (`@Instrumentable` annotation) then just a recompile is required. Manually written wrappers need to be updated.
* Added [SuspendedEvent.prepareUnwindFrame](http://www.graalvm.org/truffle/javadoc/com/oracle/truffle/api/debug/SuspendedEvent.html#prepareUnwindFrame-com.oracle.truffle.api.debug.DebugStackFrame-) to unwind frame(s) during debugging.
* Added [DebuggerTester](http://www.graalvm.org/truffle/javadoc/com/oracle/truffle/api/debug/DebuggerTester.html#DebuggerTester-org.graalvm.polyglot.Context.Builder-) constructor that takes `Context.Builder`.
* Removed deprecated [DebuggerTester](http://www.graalvm.org/truffle/javadoc/com/oracle/truffle/api/debug/DebuggerTester.html) constructor that takes the legacy `PolyglotEngine.Builder`.
* Removed deprecated methods in `JavaInterop`: `isNull`, `isArray`, `isBoxed`, `unbox`, `getKeyInfo`.
* Disallowed `null` as `FrameSlot` identifier.
* Removed deprecated `FrameSlot` constructor and `FrameDescriptor.create` methods.
* Changed the behavior of exception handling (TruffleException) to capture stack frames lazily

## Version 0.30

* Truffle languages are being [finalized](http://www.graalvm.org/truffle/javadoc/com/oracle/truffle/api/TruffleLanguage##finalizeContext-C-) before disposal. This allows languages to run code with all languages still in a valid state. It is no longer allowed to access other languages during language disposal.
* Truffle languages can now declare dependent languages. This allows to take influence on the disposal order.
* All classes of the [com.oracle.truffle.api.metadata](http://www.graalvm.org/truffle/javadoc/com/oracle/truffle/api/metadata/package-summary.html) package were deprecated. As a replacement use [Scope](http://www.graalvm.org/truffle/javadoc/com/oracle/truffle/api/Scope.html), [TruffleLanguage.findLocalScopes](http://www.graalvm.org/truffle/javadoc/com/oracle/truffle/api/TruffleLanguage.html#findLocalScopes-C-com.oracle.truffle.api.nodes.Node-com.oracle.truffle.api.frame.Frame-) and [TruffleInstrument.Env.findLocalScopes](http://www.graalvm.org/truffle/javadoc/com/oracle/truffle/api/instrumentation/TruffleInstrument.Env.html#findLocalScopes-com.oracle.truffle.api.nodes.Node-com.oracle.truffle.api.frame.Frame-) instead.
* Added the ability to access [top scopes](http://www.graalvm.org/truffle/javadoc/com/oracle/truffle/api/instrumentation/TruffleInstrument.Env.html#findTopScopes-java.lang.String-) of languages and [exported symbols](http://www.graalvm.org/truffle/javadoc/com/oracle/truffle/api/instrumentation/TruffleInstrument.Env.html#getExportedSymbols--) of the polyglot scope using the instrumentation API.
* Added the ability to access [top scopes](http://www.graalvm.org/truffle/javadoc/com/oracle/truffle/api/debug/DebuggerSession.html#getTopScope-java.lang.String-) and [exported symbols](http://www.graalvm.org/truffle/javadoc/com/oracle/truffle/api/debug/DebuggerSession.html#getExportedSymbols--) using the debugger API.
* Added the [and](graal/truffle/javadoc/com/oracle/truffle/api/instrumentation/SourceSectionFilter.Builder.html#and-com.oracle.truffle.api.instrumentation.SourceSectionFilter-) method to the [SourceSectionFilter Builder](http://www.graalvm.org/truffle/javadoc/com/oracle/truffle/api/instrumentation/SourceSectionFilter.Builder.html) which allows composing filters.
* Added the new profiler infrastructure, including the [CPU sampler](http://www.graalvm.org/truffle/javadoc/com/oracle/truffle/tools/profiler/CPUSampler.html), [CPU tracer](http://www.graalvm.org/truffle/javadoc/com/oracle/truffle/tools/profiler/CPUTracer.html) and an experimental [Memory tracer](http://www.graalvm.org/truffle/javadoc/com/oracle/truffle/tools/profiler/MemoryTracer.html).
* Added a new [TCK SPI](https://github.com/graalvm/graal/blob/master/truffle/docs/TCK.md) based on the org.graalvm.polyglot API to test a language inter-operability. To test the language inter-operability implement the [LanguageProvider](http://www.graalvm.org/truffle/javadoc/org/graalvm/polyglot/tck/LanguageProvider.html).
* Removed all deprecated API in com.oracle.truffle.api.dsl.
* New interop messages [HAS_KEYS](http://www.graalvm.org/truffle/javadoc/com/oracle/truffle/api/interop/Message.html#HAS_KEYS) and [IS_INSTANTIABLE](http://www.graalvm.org/truffle/javadoc/com/oracle/truffle/api/interop/Message.html#IS_INSTANTIABLE) added, with the appropriate foreign access methods [ForeignAccess.sendHasKeys](http://www.graalvm.org/truffle/javadoc/com/oracle/truffle/api/interop/ForeignAccess.html#sendHasKeys-com.oracle.truffle.api.nodes.Node-com.oracle.truffle.api.interop.TruffleObject-) and [ForeignAccess.sendIsInstantiable](http://www.graalvm.org/truffle/javadoc/com/oracle/truffle/api/interop/ForeignAccess.html#sendIsInstantiable-com.oracle.truffle.api.nodes.Node-com.oracle.truffle.api.interop.TruffleObject-).
* New interop foreign access factory [ForeignAccess.StandardFactory](http://www.graalvm.org/truffle/javadoc/com/oracle/truffle/api/interop/ForeignAccess.StandardFactory.html) replaces the version-specific factories, the deprecated ForeignAccess.Factory10 and ForeignAccess.Factory18 were removed, ForeignAccess.Factory26 was deprecated.
* [@MessageResolution](http://www.graalvm.org/truffle/javadoc/com/oracle/truffle/api/interop/MessageResolution.html) automatically applies default value to boolean HAS/IS messages depending on presence of message handlers of corresponding messages.
* Added instrumentation API for listening on contexts and threads changes: [Instrumenter.attachContextsListener](http://www.graalvm.org/truffle/javadoc/com/oracle/truffle/api/instrumentation/Instrumenter.html#attachContextsListener-T-boolean-), [ContextsListener](http://www.graalvm.org/truffle/javadoc/com/oracle/truffle/api/instrumentation/ContextsListener.html), [Instrumenter.attachThreadsListener](http://www.graalvm.org/truffle/javadoc/com/oracle/truffle/api/instrumentation/Instrumenter.html#attachThreadsListener-T-boolean-) and [ThreadsListener](http://www.graalvm.org/truffle/javadoc/com/oracle/truffle/api/instrumentation/ThreadsListener.html).
* Added debugger representation of a context [DebugContext](http://www.graalvm.org/truffle/javadoc/com/oracle/truffle/api/debug/DebugContext.html) and API for listening on contexts and threads changes: [DebuggerSession.setContextsListener](http://www.graalvm.org/truffle/javadoc/com/oracle/truffle/api/debug/DebuggerSession.html#setContextsListener-com.oracle.truffle.api.debug.DebugContextsListener-boolean-), [DebugContextsListener](http://www.graalvm.org/truffle/javadoc/com/oracle/truffle/api/debug/DebugContextsListener.html), [DebuggerSession.setThreadsListener](http://www.graalvm.org/truffle/javadoc/com/oracle/truffle/api/debug/DebuggerSession.html#setThreadsListener-com.oracle.truffle.api.debug.DebugThreadsListener-boolean-) and [DebugThreadsListener](http://www.graalvm.org/truffle/javadoc/com/oracle/truffle/api/debug/DebugThreadsListener.html).
* Added [TruffleContext.getParent](http://www.graalvm.org/truffle/javadoc/com/oracle/truffle/api/TruffleContext.html#getParent--) to provide the hierarchy of inner contexts.
* Added [TruffleLanguage.Env.getContext](http://www.graalvm.org/truffle/javadoc/com/oracle/truffle/api/TruffleLanguage.Env.html#getContext--) for use by language implementations to obtain the environment's polyglot context.

## Version 0.29

* [SourceSectionFilter.Builder.includeInternal](http://www.graalvm.org/truffle/javadoc/com/oracle/truffle/api/instrumentation/SourceSectionFilter.Builder.html#includeInternal-boolean-) added to be able to exclude internal code from instrumentation.
* Debugger step filtering is extended with [include of internal code](http://www.graalvm.org/truffle/javadoc/com/oracle/truffle/api/debug/SuspensionFilter.Builder.html#includeInternal-boolean-) and [source filter](http://www.graalvm.org/truffle/javadoc/com/oracle/truffle/api/debug/SuspensionFilter.Builder.html#sourceIs-java.util.function.Predicate-). By default, debugger now does not step into internal code, unless a step filter that is set to include internal code is applied.
* [DebugScope.getSourceSection](http://www.graalvm.org/truffle/javadoc/com/oracle/truffle/api/debug/DebugScope.html#getSourceSection--) added to provide source section of a scope.

## Version 0.28
4-Oct-2017

* Truffle languages may support [access](http://www.graalvm.org/truffle/javadoc/com/oracle/truffle/api/TruffleLanguage.html#isThreadAccessAllowed-java.lang.Thread-boolean-) to contexts from multiple threads at the same time. By default the language supports only single-threaded access.
* Languages now need to use the language environment to [create](http://www.graalvm.org/truffle/javadoc/com/oracle/truffle/api/TruffleLanguage.Env.html#createThread-java.lang.Runnable-) new threads for a context. Creating Threads using the java.lang.Thread constructor is no longer allowed and will be blocked in the next release.
* Added `JavaInterop.isJavaObject(Object)` method overload.
* Deprecated helper methods in `JavaInterop`: `isNull`, `isArray`, `isBoxed`, `unbox`, `getKeyInfo`. [ForeignAccess](http://www.graalvm.org/truffle/javadoc/com/oracle/truffle/api/interop/ForeignAccess.html) already provides equivalent methods: `sendIsNull`, `sendIsArray`, `sendIsBoxed`, `sendUnbox`, `sendKeyInfo`, respectively.
* Deprecated all String based API in Source and SourceSection and replaced it with CharSequence based APIs. Automated migration with Jackpot rules is available (run `mx jackpot --apply`).
* Added [Source.Builder.language](http://www.graalvm.org/truffle/javadoc/com/oracle/truffle/api/source/Source.Builder.html#language-java.lang.String-) and [Source.getLanguage](http://www.graalvm.org/truffle/javadoc/com/oracle/truffle/api/source/Source.html#getLanguage--) to be able to set/get source langauge in addition to MIME type.
* Added the [inCompilationRoot](http://www.graalvm.org/truffle/javadoc/com/oracle/truffle/api/CompilerDirectives.html#inCompilationRoot--) compiler directive.
* Deprecated TruffleBoundary#throwsControlFlowException and introduced TruffleBoundary#transferToInterpreterOnException.

## Version 0.27
16-Aug-2017

* The Truffle API now depends on the Graal SDK jar to also be on the classpath.
* Added an implementation of org.graalvm.polyglot API in Truffle.
* API classes in com.oracle.truffe.api.vm package will soon be deprecated. Use the org.graalvm.polyglot API instead.
* Added [SourceSectionFilter.Builder](http://www.graalvm.org/truffle/javadoc/com/oracle/truffle/api/instrumentation/SourceSectionFilter.Builderhtml).`rootNameIs(Predicate<String>)` to filter for source sections based on the name of the RootNode.
* Added [AllocationReporter](http://www.graalvm.org/truffle/javadoc/com/oracle/truffle/api/instrumentation/AllocationReporter.html) as a service for guest languages to report allocation of guest language values.
* Added [Instrumenter.attachAllocationListener](http://www.graalvm.org/truffle/javadoc/com/oracle/truffle/api/instrumentation/Instrumenter.html#attachAllocationListener-com.oracle.truffle.api.instrumentation.AllocationEventFilter-T-), [AllocationEventFilter](http://www.graalvm.org/truffle/javadoc/com/oracle/truffle/api/instrumentation/AllocationEventFilter.html), [AllocationListener](http://www.graalvm.org/truffle/javadoc/com/oracle/truffle/api/instrumentation/AllocationListener.html) and [AllocationEvent](http://www.graalvm.org/truffle/javadoc/com/oracle/truffle/api/instrumentation/AllocationEvent.html) for profilers to be able to track creation and size of guest language values.
* Added [RootNode.getCurrentContext](http://www.graalvm.org/truffle/javadoc/com/oracle/truffle/api/nodes/RootNode.html), [TruffleLanguage.getCurrentLanguage(Class)](http://www.graalvm.org/truffle/javadoc/com/oracle/truffle/api/TruffleLanguage.html), [TruffleLanguage.getCurrentContext(Class)](http://www.graalvm.org/truffle/javadoc/com/oracle/truffle/api/TruffleLanguage.html) to allow static lookups of the language and context.
* Added an id property to [TruffleLanguage.Registration](http://www.graalvm.org/truffle/javadoc/com/oracle/truffle/api/TruffleLanguage.Registration#id) to specify a unique identifier for each language. If not specified getName().toLowerCase() will be used. The registration id will be mandatory in future releases.
* Added an internal property to [TruffleLanguage.Registration](http://www.graalvm.org/truffle/javadoc/com/oracle/truffle/api/TruffleLanguage.Registration#internal) to specify whether a language is intended for internal use only. For example the Truffle Native Function Interface is a language that should be used from other languages only.
* Added an internal property to [TruffleInstrument.Registration](http://www.graalvm.org/truffle/javadoc/com/oracle/truffle/api/instrumentation/TruffleInstrument.Registration#internal) to specify whether a internal is intended for internal use by other instruments or languages only.
* Added the ability to describe options for languages and instruments using [TruffleLanguage.getOptionDescriptors()](http://www.graalvm.org/truffle/javadoc/com/oracle/truffle/api/TruffleLanguage.html) and [TruffleInstrument.getOptionDescriptors](http://www.graalvm.org/truffle/javadoc/com/oracle/truffle/api/instrumentation/TruffleInstrument.html). User provided options are available to the language using TruffleLanguage.Env.getOptions() and TruffleInstrument.Env.getOptions().
* Added JavaInterop.isJavaObject(TruffleObject) and JavaInterop.asJavaObject(TruffleObject) to check and convert back to host language object from a TruffleObject.
* Added [TruffleException](http://www.graalvm.org/truffle/javadoc/com/oracle/truffle/api/TruffleException.html) to allow languages to throw standardized error information.
* [Guest language stack traces](http://www.graalvm.org/truffle/javadoc/com/oracle/truffle/api/TruffleStackTraceElement.html) are now collected automatically for each exception thrown and passed through a CallTarget.
* Added RootNode.isInternal to indicate if a RootNode is considered internal and should not be shown to the guest language programmer.
* Added TruffleLanguage.lookupSymbol to be implemented by languages to support language agnostic lookups in the top-most scope.
* Added TruffleLanguage.Env.getApplicationArguments() to access application arguments specified by the user.
* Added [@Option](http://www.graalvm.org/truffle/javadoc/com/oracle/truffle/api/Option.html) annotation to allow simple declaration of options in TruffleLanguage or TruffleInstrument subclasses.
* Added [TruffleLanguage.RunWithPolyglotRule](http://www.graalvm.org/truffle/javadoc/com/oracle/truffle/tck/TruffleRunner.RunWithPolyglotRule.html) JUnit rule to allow running unit tests in the context of a polyglot engine.
* Added implementationName property to [TruffleLanguage.Registration](http://www.graalvm.org/truffle/javadoc/com/oracle/truffle/api/TruffleLanguage.Registration#implementationName) to specify a human readable name of the language implementation name.
* Added TruffleLanguage.Env.lookupSymbol(String) to be used by other languages to support language lookups in their top-most scope.
* Added TruffleLanguage.Env.lookupHostSymbol(String) to be used by other languages to support language lookups from the host language.
* Added TruffleLanguage.Env.isHostLookupAllowed() to find out whether host lookup is generally allowed.
* Added Node#notifyInserted(Node) to notify the instrumentation framework about changes in the AST after the first execution.
* Added TruffleLanguage.Env.newContextBuilder() that allows guest languages to create inner language contexts/environments by returning TruffleContext instances.
* Added a concept of breakpoints shared accross sessions, associated with Debugger instance: [Debugger.install](http://www.graalvm.org/truffle/javadoc/com/oracle/truffle/api/debug/Debugger.html#install-com.oracle.truffle.api.debug.Breakpoint-), [Debugger.getBreakpoints](http://www.graalvm.org/truffle/javadoc/com/oracle/truffle/api/debug/Debugger.html#getBreakpoints--) and a possibility to listen on breakpoints changes: [Debugger.PROPERTY_BREAKPOINTS](http://www.graalvm.org/truffle/javadoc/com/oracle/truffle/api/debug/Debugger.html#PROPERTY_BREAKPOINTS), [Debugger.addPropertyChangeListener](http://www.graalvm.org/truffle/javadoc/com/oracle/truffle/api/debug/Debugger.html#addPropertyChangeListener-java.beans.PropertyChangeListener-) and [Debugger.removePropertyChangeListener](http://www.graalvm.org/truffle/javadoc/com/oracle/truffle/api/debug/Debugger.html#removePropertyChangeListener-java.beans.PropertyChangeListener-). [Breakpoint.isModifiable](http://www.graalvm.org/truffle/javadoc/com/oracle/truffle/api/debug/Breakpoint.html#isModifiable--) added to be able to distinguish the shared read-only copy of installed Breakpoints.
* [TruffleInstrument.Env.getLanguages()](http://www.graalvm.org/truffle/javadoc/com/oracle/truffle/api/instrumentation/TruffleInstrument.Env.html#getLanguages--) returns languages by their IDs instead of MIME types when the new polyglot API is used.
* Deprecated [ExactMath.addExact(int, int)](http://www.graalvm.org/truffle/javadoc/com/oracle/truffle/api/ExactMath.html#addExact-int-int-), [ExactMath.addExact(long, long)](http://www.graalvm.org/truffle/javadoc/com/oracle/truffle/api/ExactMath.html#addExact-long-long-), [ExactMath.subtractExact(int, int)](http://www.graalvm.org/truffle/javadoc/com/oracle/truffle/api/ExactMath.html#subtractExact-int-int-), [ExactMath.subtractExact(long, long)](http://www.graalvm.org/truffle/javadoc/com/oracle/truffle/api/ExactMath.html#subtractExact-long-long-), [ExactMath.multiplyExact(int, int)](http://www.graalvm.org/truffle/javadoc/com/oracle/truffle/api/ExactMath.html#multiplyExact-int-int-), [ExactMath.multiplyExact(long, long)](http://www.graalvm.org/truffle/javadoc/com/oracle/truffle/api/ExactMath.html#multiplyExact-long-long-). Users can replace these with java.lang.Math utilities of same method names.

## Version 0.26
18-May-2017

* Language can provide additional services and instruments can [look them up](http://www.graalvm.org/truffle/javadoc/com/oracle/truffle/api/instrumentation/TruffleInstrument.Env.html#lookup).
* Renamed `DebugValue.isWriteable` to [DebugValue.isWritable](http://www.graalvm.org/truffle/javadoc/com/oracle/truffle/api/debug/DebugValue.html#isWritable--) to fix spelling.
* [Breakpoint.setCondition](http://www.graalvm.org/truffle/javadoc/com/oracle/truffle/api/debug/Breakpoint.html#setCondition-java.lang.String-) does not throw the IOException any more.
* Added new message [Message.KEY_INFO](http://www.graalvm.org/truffle/javadoc/com/oracle/truffle/api/interop/Message.html#KEY_INFO), and an argument to [Message.KEYS](http://www.graalvm.org/truffle/javadoc/com/oracle/truffle/api/interop/Message.html#KEYS) specifying whether internal keys should be provided. The appropriate foreign access [ForeignAccess.sendKeyInfo](http://www.graalvm.org/truffle/javadoc/com/oracle/truffle/api/interop/ForeignAccess.html#sendKeyInfo-com.oracle.truffle.api.nodes.Node-com.oracle.truffle.api.interop.TruffleObject-java.lang.Object-), [ForeignAccess.sendKeys](http://www.graalvm.org/truffle/javadoc/com/oracle/truffle/api/interop/ForeignAccess.html#sendKeys-com.oracle.truffle.api.nodes.Node-com.oracle.truffle.api.interop.TruffleObject-boolean-) and a new factory [ForeignAccess.Factory26](http://www.graalvm.org/truffle/javadoc/com/oracle/truffle/api/interop/ForeignAccess.Factory26.html).
* A new [KeyInfo](http://www.graalvm.org/truffle/javadoc/com/oracle/truffle/api/interop/KeyInfo.html) utility class added to help with dealing with bit flags.
* Added new Java interop utility methods: [JavaInterop.getKeyInfo](http://www.graalvm.org/truffle/javadoc/com/oracle/truffle/api/interop/java/JavaInterop.html#getKeyInfo-com.oracle.truffle.api.interop.TruffleObject-java.lang.Object-) and [JavaInterop.getMapView](http://www.graalvm.org/truffle/javadoc/com/oracle/truffle/api/interop/java/JavaInterop.html#getMapView-java.util.Map-boolean-).
* Added [metadata](http://www.graalvm.org/truffle/javadoc/com/oracle/truffle/api/metadata/package-summary.html) package, intended for APIs related to guest language structure and consumed by tools.
* Added [ScopeProvider](http://www.graalvm.org/truffle/javadoc/com/oracle/truffle/api/metadata/ScopeProvider.html) to provide a hierarchy of scopes enclosing the given node. The scopes are expected to contain variables valid at the associated node.
* Added [Scope](http://www.graalvm.org/truffle/javadoc/com/oracle/truffle/api/metadata/Scope.html) for instruments to get a list of scopes enclosing the given node. The scopes contain variables valid at the provided node.
* Added [DebugScope](http://www.graalvm.org/truffle/javadoc/com/oracle/truffle/api/debug/DebugScope.html), [DebugStackFrame.getScope](http://www.graalvm.org/truffle/javadoc/com/oracle/truffle/api/debug/DebugStackFrame.html#getScope--) and [DebugValue.getScope](http://www.graalvm.org/truffle/javadoc/com/oracle/truffle/api/debug/DebugValue.html#getScope--) to allow debuggers to retrieve the scope information and associated variables.
* Deprecated [DebugStackFrame.iterator](http://www.graalvm.org/truffle/javadoc/com/oracle/truffle/api/debug/DebugStackFrame.html) and [DebugStackFrame.getValue](http://www.graalvm.org/truffle/javadoc/com/oracle/truffle/api/debug/DebugStackFrame.html), [DebugStackFrame.getScope](http://www.graalvm.org/truffle/javadoc/com/oracle/truffle/api/debug/DebugStackFrame.html#getScope--) is to be used instead.
* Added [Cached.dimensions()](http://www.graalvm.org/truffle/javadoc/com/oracle/truffle/api/dsl/Cached.html) to specify compilation finalness of cached arrays.
* [SuspendedEvent.prepareStepOut](http://www.graalvm.org/truffle/javadoc/com/oracle/truffle/api/debug/SuspendedEvent.html#prepareStepOut-int-) has a `stepCount` argument for consistency with other prepare methods. The no-argument method is deprecated.
* Multiple calls to `SuspendedEvent.prepare*()` methods accumulate the requests to create a composed action. This allows creation of debugging meta-actions.
* [JavaInterop.toJavaClass](http://www.graalvm.org/truffle/javadoc/com/oracle/truffle/api/interop/java/JavaInterop.html#toJavaClass) can find proper Java class for a wrapped object
* Added environment methods TruffleLanguage.Env.getLanguages(), TruffleLanguage.Env.getInstruments(), TruffleInstrument.Env.getLanguages(), TruffleInstrument.Env.getInstruments() that allows languages or instruments to inspect some basic information about other installed languages or instruments.
* Added lookup methods TruffleLanguage.Env.lookup(LanguageInfo, Class), TruffleLanguage.Env.lookup(InstrumentInfo, Class), TruffleInstrument.Env.lookup(LanguageInfo, Class) and TruffleInstrument.Env.lookup(InstrumentInfo, Class) that allows the exchange of services between instruments and languages.
* Added [EventContext.isLanguageContextInitialized](http://www.graalvm.org/truffle/javadoc/com/oracle/truffle/api/instrumentation/EventContext.html#isLanguageContextInitialized--) to be able to test language context initialization in instruments.
* Added [SuspensionFilter](http://www.graalvm.org/truffle/javadoc/com/oracle/truffle/api/debug/SuspensionFilter.html) class, [DebuggerSession.setSteppingFilter](http://www.graalvm.org/truffle/javadoc/com/oracle/truffle/api/debug/DebuggerSession.html#setSteppingFilter-com.oracle.truffle.api.debug.SuspensionFilter-) and [SuspendedEvent.isLanguageContextInitialized](http://www.graalvm.org/truffle/javadoc/com/oracle/truffle/api/debug/SuspendedEvent.html#isLanguageContextInitialized--) to be able to ignore language context initialization during debugging.

## Version 0.25
3-Apr-2017

* Added [Instrumenter.attachOutConsumer](http://www.graalvm.org/truffle/javadoc/com/oracle/truffle/api/instrumentation/Instrumenter.html#attachOutConsumer-T-) and [Instrumenter.attachErrConsumer](http://www.graalvm.org/truffle/javadoc/com/oracle/truffle/api/instrumentation/Instrumenter.html#attachErrConsumer-T-) to receive output from executions run in the associated PolyglotEngine.
* [JavaInterop.asTruffleObject](http://www.graalvm.org/truffle/javadoc/com/oracle/truffle/api/interop/java/JavaInterop.html#asTruffleObject-java.lang.Object-) lists methods as keys
* Deprecated `TypedObject` interface
* Added [PolyglotRuntime](http://www.graalvm.org/truffle/javadoc/com/oracle/truffle/api/vm/PolyglotRuntime.html) for global configuration and to allow engines share resources. The runtime of a PolyglotEngine can be configured using [PolyglotEngine](http://www.graalvm.org/truffle/javadoc/com/oracle/truffle/api/vm/PolyglotEngine.html)`.newBuilder().runtime(runtime).build()`.
* The `getInstruments()` method has been moved from the [PolyglotEngine](http://www.graalvm.org/truffle/javadoc/com/oracle/truffle/api/vm/PolyglotEngine.html) to [PolyglotRuntime](http://www.graalvm.org/truffle/javadoc/com/oracle/truffle/api/vm/PolyglotRuntime.html).
* [TruffleLanguage](http://www.graalvm.org/truffle/javadoc/com/oracle/truffle/api/TruffleLanguage.html) now requires a public default constructor instead of a singleton field named INSTANCE.
* [TruffleLanguage](http://www.graalvm.org/truffle/javadoc/com/oracle/truffle/api/TruffleLanguage.html) now requires a public no argument constructor instead of a singleton field named INSTANCE.
* The [TruffleLanguage](http://www.graalvm.org/truffle/javadoc/com/oracle/truffle/api/TruffleLanguage.html) instance can now be used to share code and assumptions between engine instances. See the TruffleLanguage javadoc for details.
* Added a new constructor to [RootNode](http://www.graalvm.org/truffle/javadoc/com/oracle/truffle/api/nodes/RootNode.html) with a [TruffleLanguage](http://www.graalvm.org/truffle/javadoc/com/oracle/truffle/api/TruffleLanguage.html) instance as argument. The current constructor was deprecated.  
* Added [RootNode.getLanguage(Class)](http://www.graalvm.org/truffle/javadoc/com/oracle/truffle/api/nodes/RootNode.html) to access the current language implementation instance.
* Added [RootNode.getLanguageInfo](http://www.graalvm.org/truffle/javadoc/com/oracle/truffle/api/nodes/RootNode.html) to access public information about the associated language.
* Added [TruffleLanguage.ContextReference](http://www.graalvm.org/truffle/javadoc/com/oracle/truffle/api/TruffleLanguage.html) class and [TruffleLanguage.getContextReference](http://www.graalvm.org/truffle/javadoc/com/oracle/truffle/api/TruffleLanguage.html).
* Added [Value.getMetaObject](http://www.graalvm.org/truffle/javadoc/com/oracle/truffle/api/vm/TruffleLanguage.html) and [Value.getSouceLocation](http://www.graalvm.org/truffle/javadoc/com/oracle/truffle/api/vm/TruffleLanguage.html)
* Deprecated [RootNode.getExecutionContext](http://www.graalvm.org/truffle/javadoc/com/oracle/truffle/api/nodes/RootNode.html)
* Deprecated [TruffleLanguage.createFindContextNode](http://www.graalvm.org/truffle/javadoc/com/oracle/truffle/api/TruffleLanguage.html) and [TruffleLanguage.findContext](http://www.graalvm.org/truffle/javadoc/com/oracle/truffle/api/TruffleLanguage.html).
* Deprecated [Node.getLanguage](http://www.graalvm.org/truffle/javadoc/com/oracle/truffle/api/nodes/Node.html).
* Deprecated [MessageResolution.language](http://www.graalvm.org/truffle/javadoc/com/oracle/truffle/api/nodes/Node.html) without replacement. (jackpot rule available)
* Deprecated [ExecutionContext](http://www.graalvm.org/truffle/javadoc/com/oracle/truffle/api/ExecutionContext.html), use RootNode#getCompilerOptions().
* Added [TruffleInstrument.Registration.services()](http://www.graalvm.org/truffle/javadoc/com/oracle/truffle/api/instrumentation/TruffleInstrument.Registration#services) to support declarative registration of services
* Deprecated internal class DSLOptions. Will be removed in the next release.
* Deprecated [Shape.getData()](http://www.graalvm.org/truffle/javadoc/com/oracle/truffle/api/object/Shape.html) and [ObjectType.createShapeData(Shape)](http://www.graalvm.org/truffle/javadoc/com/oracle/truffle/api/object/ObjectType.html) without replacement.
* Added [TruffleRunner](http://www.graalvm.org/truffle/javadoc/com/oracle/truffle/tck/TruffleRunner.html) JUnit runner for unit testing Truffle compilation.

## Version 0.24
1-Mar-2017
* Added possibility to activate/deactivate breakpoints via [DebuggerSession.setBreakpointsActive](http://www.graalvm.org/truffle/javadoc/com/oracle/truffle/api/debug/DebuggerSession.html#setBreakpointsActive-boolean-) and get the active state via [DebuggerSession.isBreakpointsActive](http://www.graalvm.org/truffle/javadoc/com/oracle/truffle/api/debug/DebuggerSession.html#isBreakpointsActive--).
* Deprecated the send methods in [ForeignAccess](http://www.graalvm.org/truffle/javadoc/com/oracle/truffle/api/interop/ForeignAccess.html) and added a a new version that does not require a frame parameter. ([Jackpot](https://bitbucket.org/jlahoda/jackpot30/wiki/Home) rule for automatic migration available)
* Made [@NodeChild](http://www.graalvm.org/truffle/javadoc/com/oracle/truffle/api/dsl/NodeChild.html) and [@NodeField](http://www.graalvm.org/truffle/javadoc/com/oracle/truffle/api/dsl/NodeField.html) annotations repeatable
* Added Truffle Native Function Interface.
* Abstract deprecated methods in [NodeClass](http://www.graalvm.org/truffle/javadoc/com/oracle/truffle/api/nodes/NodeClass.html) have default implementation
* Added [RootNode.cloneUninitialized](http://www.graalvm.org/truffle/javadoc/com/oracle/truffle/api/nodes/RootNode.html) that allows an optimizing runtime to efficiently create uninitialized clones of root nodes on demand.

## Version 0.23
1-Feb-2017
* Incompatible: Removed most of deprecated APIs from the [com.oracle.truffle.api.source package](http://www.graalvm.org/truffle/javadoc/com/oracle/truffle/api/source/package-summary.html).
* Enabled the new flat generated code layout for Truffle DSL as default. To use it just recompile your guest language with latest Truffle annotation processor. The new layout uses a bitset to encode the states of specializations instead of using a node chain for efficiency. The number of specializations per operation is now limited to 127 (with no implicit casts used). All changes in the new layout are expected to be compatible with the old layout. The optimization strategy for implicit casts and fallback handlers changed and might produce different peak performance results.
* Deprecated the frame argument for [IndirectCallNode](http://www.graalvm.org/truffle/javadoc/com/oracle/truffle/api/nodes/IndirectCallNode.html) and [DirectCallNode](http://www.graalvm.org/truffle/javadoc/com/oracle/truffle/api/nodes/DirectCallNode.html). The frame argument is no longer required.
* Deprecated [FrameInstance](http://www.graalvm.org/truffle/javadoc/com/oracle/truffle/api/frame/FrameInstance.html).getFrame(FrameAccess, boolean). Usages need to be replaced by FrameInstance.getFrame(FrameAccess). The slowPath parameter was removed without replacement.
* Deprecated FrameAccess.NONE without replacement.
* [FrameInstance](http://www.graalvm.org/truffle/javadoc/com/oracle/truffle/api/frame/FrameInstance.html).getFrame now throws an AssertionError if a local variable of a frame was written in READ_ONLY frame access mode.

## Version 0.22
13-Jan-2017
* [TruffleLanguage.isVisible](http://www.graalvm.org/truffle/javadoc/com/oracle/truffle/api/TruffleLanguage.html#isVisible-C-java.lang.Object-) allows languages to control printing of values in interactive environments
* [PolyglotEngine](http://www.graalvm.org/truffle/javadoc/com/oracle/truffle/api/vm/PolyglotEngine.html)`.findGlobalSymbols` that returns `Iterable`
* [TruffleLanguage](http://www.graalvm.org/truffle/javadoc/com/oracle/truffle/api/TruffleLanguage.html)`.importSymbols` that returns `Iterable`
* [RootNode.setCallTarget](http://www.graalvm.org/truffle/javadoc/com/oracle/truffle/api/nodes/RootNode.html#setCallTarget-com.oracle.truffle.api.RootCallTarget-) is deprecated
* Generic parsing method [TruffleLanguage](http://www.graalvm.org/truffle/javadoc/com/oracle/truffle/api/TruffleLanguage.html).`parse(`[ParsingRequest](http://www.graalvm.org/truffle/javadoc/com/oracle/truffle/api/TruffleLanguage.ParsingRequest.html) `)` replaces now deprecated multi-argument `parse` method.
* Added [TruffleLanguage.findMetaObject](http://www.graalvm.org/truffle/javadoc/com/oracle/truffle/api/TruffleLanguage.html#findMetaObject-C-java.lang.Object-) and [DebugValue.getMetaObject](http://www.graalvm.org/truffle/javadoc/com/oracle/truffle/api/debug/DebugValue.html#getMetaObject--) to retrieve a meta-object of a value.
* Added [TruffleLanguage.findSourceLocation](http://www.graalvm.org/truffle/javadoc/com/oracle/truffle/api/TruffleLanguage.html#findSourceLocation-C-java.lang.Object-) and [DebugValue.getSourceLocation](http://www.graalvm.org/truffle/javadoc/com/oracle/truffle/api/debug/DebugValue.html#getSourceLocation--) to retrieve a source section where a value is declared.
* Added [TruffleLanguage.Registration.interactive()](http://www.graalvm.org/truffle/javadoc/com/oracle/truffle/api/TruffleLanguage.Registration.html#interactive--) and [PolyglotEngine.Language.isInteractive()](http://www.graalvm.org/truffle/javadoc/com/oracle/truffle/api/vm/PolyglotEngine.Language.html#isInteractive--) to inform about language interactive capability
* Deprecated the @[Specialization](http://www.graalvm.org/truffle/javadoc/com/oracle/truffle/api/dsl/Specialization.html) contains attribute and renamed it to replaces.
* Deprecated @[ShortCircuit](http://www.graalvm.org/truffle/javadoc/com/oracle/truffle/api/dsl/ShortCircuit.html) DSL annotation without replacement. It is recommended to implement short circuit nodes manually without using the DSL.
* Added Truffle DSL [introspection API](http://www.graalvm.org/truffle/javadoc/com/oracle/truffle/api/dsl/Introspection.html) that provides runtime information for specialization activation and cached data.

## Version 0.21
6-Dec-2016
* Added [Source.isInteractive()](http://www.graalvm.org/truffle/javadoc/com/oracle/truffle/api/source/Source.html#isInteractive--) to inform languages of a possibility to use polyglot engine streams during execution.
* Unavailable [SourceSection](http://www.graalvm.org/truffle/javadoc/com/oracle/truffle/api/source/SourceSection.html)s created by different calls to createUnavailableSection() are no longer equals(). This means builtins can share a single Source and call createUnavailableSection() for each builtin to be considered different in instrumentation.

## Version 0.20
23-Nov-2016
* Deprecated [Node.getAtomicLock()](http://www.graalvm.org/truffle/javadoc/com/oracle/truffle/api/nodes/Node.html#getAtomicLock--) and replaced it with Node.getLock() which returns a Lock.
* Switching the source and target levels to 1.8
* Significant improvements in Java/Truffle interop

## Version 0.19
27-Oct-2016
* New helper methods in [JavaInterop](http://www.graalvm.org/truffle/javadoc/com/oracle/truffle/api/interop/java/JavaInterop.html): `isArray`, `isBoxed`, `isNull`, `isPrimitive`, `unbox`, `asTruffleValue`.
* Relaxed the restrictions for calling methods on [SuspendedEvent](http://www.graalvm.org/truffle/javadoc/com/oracle/truffle/api/debug/SuspendedEvent.html) and [DebugStackFrame](http://www.graalvm.org/truffle/javadoc/com/oracle/truffle/api/debug/DebugStackFrame.html) from other threads than the execution thread. Please see the javadoc of the individual methods for details.

## Version 0.18
1-Oct-2016
* Added [Instrumenter](http://www.graalvm.org/truffle/javadoc/com/oracle/truffle/api/instrumentation/Instrumenter.html).querySourceSections(SourceSectionFilter) to get a filtered list of loaded instances.
* Added [SourceSectionFilter](http://www.graalvm.org/truffle/javadoc/com/oracle/truffle/api/instrumentation/SourceSectionFilter.html).ANY, which always matches.
* Added [Message.KEYS](http://www.graalvm.org/truffle/javadoc/com/oracle/truffle/api/interop/Message.html#KEYS) to let languages enumerate properties of its objects
* Deprecated [LineLocation](http://www.graalvm.org/truffle/javadoc/com/oracle/truffle/api/source/LineLocation.html), [SourceSection](http://www.graalvm.org/truffle/javadoc/com/oracle/truffle/api/source/SourceSection.html).getLineLocation(), [Source](http://www.graalvm.org/truffle/javadoc/com/oracle/truffle/api/source/Source.html).createLineLocation(int) without replacement.
* Deprecated [SourceSection](http://www.graalvm.org/truffle/javadoc/com/oracle/truffle/api/source/SourceSection.html).getShortDescription(); users can replace uses with their own formatting code.
* Deprecated [SourceSection](http://www.graalvm.org/truffle/javadoc/com/oracle/truffle/api/source/SourceSection.html).createUnavailable(String, String) and replaced it with.
* Added [Source](http://www.graalvm.org/truffle/javadoc/com/oracle/truffle/api/source/Source.html).createUnavailableSection(), [SourceSection](http://www.graalvm.org/truffle/javadoc/com/oracle/truffle/api/source/SourceSection.html).isAvailable() to find out whether a source section is available.
* [SourceSection](http://www.graalvm.org/truffle/javadoc/com/oracle/truffle/api/source/SourceSection.html).createSourceSection(int,int) now only throws IllegalArgumentExceptions if indices that are out of bounds with the source only when assertions (-ea) are enabled.
* Deprecated [Source](http://www.graalvm.org/truffle/javadoc/com/oracle/truffle/api/source/Source.html).createSection(int, int, int, int)

## Version 0.17
1-Sep-2016

#### Removals, Deprecations and Breaking Changes

* This release removes many deprecated APIs and is thus slightly incompatible
  * Remove deprecated instrumentation API package `com.oracle.truffle.api.instrument` and all its classes.
  * Remove deprecated API method [TruffleLanguage](http://www.graalvm.org/truffle/javadoc/com/oracle/truffle/api/TruffleLanguage.html)`.isInstrumentable(Node)`, `TruffleLanguage.getVisualizer()`, `TruffleLanguage.createWrapperNode()`, `TruffleLanguage.Env.instrumenter()`, `RootNode.applyInstrumentation()`
  * Remove deprecated API [Debugger](http://www.graalvm.org/truffle/javadoc/com/oracle/truffle/api/debug/Debugger.html)`.setTagBreakpoint`
  * Remove deprecated API [RootNode](http://www.graalvm.org/truffle/javadoc/com/oracle/truffle/api/nodes/RootNode.html)`.applyInstrumentation`
  * Remove deprecated tagging API in [SourceSection](http://www.graalvm.org/truffle/javadoc/com/oracle/truffle/api/source/SourceSection.html) and [Source](http://www.graalvm.org/truffle/javadoc/com/oracle/truffle/api/source/Source.html).

* [PolyglotEngine](http://www.graalvm.org/truffle/javadoc/com/oracle/truffle/api/vm/PolyglotEngine.html)
`eval` method and few similar ones no longer declare `throws IOException`.
The I/O now only occurs when operating with [Source](http://www.graalvm.org/truffle/javadoc/com/oracle/truffle/api/source/Source.html).
The evaluation of already loaded sources doesn't need to perform any I/O operations and
thus it makes little sense to require callers to handle the `IOException`.
This change is binary compatible, yet it is source *incompatible* change.
You may need to [adjust your sources](https://github.com/graalvm/fastr/commit/09ab156925d24bd28837907cc2ad336679afc7a2)
to compile.
* Deprecate support for the "identifier" associated with each [SourceSection](http://www.graalvm.org/truffle/javadoc/com/oracle/truffle/api/source/SourceSection.html)
* Deprecated `PolyglotEngine.Builder.onEvent(EventConsumer)` and class `EventConsumer`, debugger events are now dispatched using the `DebuggerSession`.
* [@Fallback](http://www.graalvm.org/truffle/javadoc/com/oracle/truffle/api/dsl/Fallback.html) does not support type specialized arguments anymore.

#### Additions

* All debugging APIs are now thread-safe and can be used from other threads.
* Changed the debugging API to a session based model.
  * Added [Debugger](http://www.graalvm.org/truffle/javadoc/com/oracle/truffle/api/debug/Debugger.html)`.find(TruffleLanguage.Env)` to lookup the debugger when inside a guest language implementation.
  * Added [Debugger](http://www.graalvm.org/truffle/javadoc/com/oracle/truffle/api/debug/Debugger.html)`.startSession(SuspendedCallback)` to start a new debugging session using a SuspendedCallback as replacement for `ExecutionEvent.prepareStepInto()`.
  * Added class [DebuggerSession](http://www.graalvm.org/truffle/javadoc/com/oracle/truffle/api/debug/DebuggerSession.html) which represents a debugger session where breakpoints can be installed and the execution can be suspended and resumed.
  * Added [Breakpoint](http://www.graalvm.org/truffle/javadoc/com/oracle/truffle/api/debug/Breakpoint.html)`.newBuilder` methods to create a new breakpoint using the builder pattern based on Source, URI or SourceSections.
  * Added [Breakpoint](http://www.graalvm.org/truffle/javadoc/com/oracle/truffle/api/debug/Breakpoint.html)`.isResolved()` to find out whether the source location of a breakpoint is loaded by the guest language.
  * Added [Breakpoint](http://www.graalvm.org/truffle/javadoc/com/oracle/truffle/api/debug/Breakpoint.html)`.isDisposed()` to find out whether a breakpoint is disposed.
  * Added [SuspendedEvent](http://www.graalvm.org/truffle/javadoc/com/oracle/truffle/api/debug/SuspendedEvent.html)`.getReturnValue()` to get return values of calls during debugging.
  * Added [SuspendedEvent](http://www.graalvm.org/truffle/javadoc/com/oracle/truffle/api/debug/SuspendedEvent.html)`.getBreakpoints()` to return the breakpoints that hit for a suspended event.
  * Added [SuspendedEvent](http://www.graalvm.org/truffle/javadoc/com/oracle/truffle/api/debug/SuspendedEvent.html)`.getStackFrames()` to return all guest language stack frames.
  * Added [SuspendedEvent](http://www.graalvm.org/truffle/javadoc/com/oracle/truffle/api/debug/SuspendedEvent.html)`.getTopStackFrame()` to return the topmost stack frame.
  * Added [SuspendedEvent](http://www.graalvm.org/truffle/javadoc/com/oracle/truffle/api/debug/SuspendedEvent.html)`.getSourceSection()` to return the current guest language execution location
  * Added [SuspendedEvent](http://www.graalvm.org/truffle/javadoc/com/oracle/truffle/api/debug/SuspendedEvent.html)`.getSourceSections()` to return all guest language execution locations of the current method in the AST.
  * Added class [DebugStackFrame](http://www.graalvm.org/truffle/javadoc/com/oracle/truffle/api/debug/DebugStackFrame.html) which represents a guest language stack frame. Allows to get values from the current stack frame, access stack values and evaluate inline expressions.
  * Added class [DebugValue](http://www.graalvm.org/truffle/javadoc/com/oracle/truffle/api/debug/DebugValue.html) which represents a value on a stack frame or the result of an evaluated expression.
  * Added class [DebuggerTester](http://www.graalvm.org/truffle/javadoc/com/oracle/truffle/api/debug/DebuggerTester.html) which represents a utility for testing guest language debugger support more easily.
  * Deprecated [Breakpoint](http://www.graalvm.org/truffle/javadoc/com/oracle/truffle/api/debug/Breakpoint.html)`.getCondition()` and replaced it with [Breakpoint](http://www.graalvm.org/truffle/javadoc/com/oracle/truffle/api/debug/Breakpoint.html)`.getConditionExpression()` to return a String instead of a Source object.
  * Deprecated [Breakpoint](http://www.graalvm.org/truffle/javadoc/com/oracle/truffle/api/debug/Breakpoint.html)`.setCondition(String)` and replaced it with [Breakpoint](http://www.graalvm.org/truffle/javadoc/com/oracle/truffle/api/debug/Breakpoint.html)`.setConditionExpression(String)` to avoid throwing IOException.
  * Deprecated class `ExecutionEvent` and replaced it with [Debugger](http://www.graalvm.org/truffle/javadoc/com/oracle/truffle/api/debug/Debugger.html)`.startSession(SuspendedCallback)`
  * Deprecated [Debugger](http://www.graalvm.org/truffle/javadoc/com/oracle/truffle/api/debug/Debugger.html) methods setLineBreakpoint, getBreakpoints, pause. Replacements are available in the DebuggerSession class
  * Deprecated [Breakpoint](http://www.graalvm.org/truffle/javadoc/com/oracle/truffle/api/debug/Breakpoint.html)`.getState()` to be replaced with [Breakpoint](http://www.graalvm.org/truffle/javadoc/com/oracle/truffle/api/debug/Breakpoint.html)isResolved(), [Breakpoint](http://www.graalvm.org/truffle/javadoc/com/oracle/truffle/api/debug/Breakpoint.html)isDisposed() and [Breakpoint](http://www.graalvm.org/truffle/javadoc/com/oracle/truffle/api/debug/Breakpoint.html)`.isEnabled()`.
  * Deprecated [SuspendedEvent](http://www.graalvm.org/truffle/javadoc/com/oracle/truffle/api/debug/SuspendedEvent.html)`.getNode()` and [SuspendedEvent](http://www.graalvm.org/truffle/javadoc/com/oracle/truffle/api/debug/SuspendedEvent.html).getFrame() without direct replacement.
  * Deprecated [SuspendedEvent](http://www.graalvm.org/truffle/javadoc/com/oracle/truffle/api/debug/SuspendedEvent.html)`.getRecentWarnings()` and replaced it with [SuspendedEvent](http://www.graalvm.org/truffle/javadoc/com/oracle/truffle/api/debug/SuspendedEvent.html).getBreakpointConditionException(Breakpoint)
  * Deprecated [SuspendedEvent](http://www.graalvm.org/truffle/javadoc/com/oracle/truffle/api/debug/SuspendedEvent.html)`.eval` and replaced it with `DebugStackFrame.eval(String)`
  * Deprecated [SuspendedEvent](http://www.graalvm.org/truffle/javadoc/com/oracle/truffle/api/debug/SuspendedEvent.html)`.getStack()` and replaced it with [SuspendedEvent](http://www.graalvm.org/truffle/javadoc/com/oracle/truffle/api/debug/SuspendedEvent.html).getStackFrames()
  * Deprecated [SuspendedEvent](http://www.graalvm.org/truffle/javadoc/com/oracle/truffle/api/debug/SuspendedEvent.html)`.toString(Object, FrameInstance)` and replaced it with `DebugValue.as(String.class)`.

* [TruffleLanguage.createContext](http://www.graalvm.org/truffle/javadoc/com/oracle/truffle/api/TruffleLanguage.html#createContext-com.oracle.truffle.api.TruffleLanguage.Env-)
supports [post initialization callback](http://www.graalvm.org/truffle/javadoc/com/oracle/truffle/api/TruffleLanguage.html#initializeContext-C-)
* Added [SourceSectionFilter.Builder](http://www.graalvm.org/truffle/javadoc/com/oracle/truffle/api/instrumentation/SourceSectionFilter.Builderhtml).`sourceIs(SourcePredicate)` to filter for source sections with a custom source predicate.
* Added [TruffleInstrument.Env](http://www.graalvm.org/truffle/javadoc/com/oracle/truffle/api/instrumentation/TruffleInstrument.Env.html).`isEngineRoot(RootNode)` to find out where the context of the current evaluation ends when looking up the guest language stack trace with `TruffleRuntime.iterateFrames()`.
* Added [TruffleInstrument.Env](http://www.graalvm.org/truffle/javadoc/com/oracle/truffle/api/instrumentation/TruffleInstrument.Env.html).`toString(Node, Object)` to allow string conversions for objects given a Node to identify the guest language.
* Added [EventContext](http://www.graalvm.org/truffle/javadoc/com/oracle/truffle/api/instrumentation/EventContext.html).`lookupExecutionEventNode(EventBinding)` to lookup other execution event nodes using the binding at a source location.
* Added [Node.getAtomicLock()](http://www.graalvm.org/truffle/javadoc/com/oracle/truffle/api/nodes/Node.html#getAtomicLock--) to allow atomic updates that avoid creating a closure.

## Version 0.16
* [Layout](http://www.graalvm.org/truffle/javadoc/com/oracle/truffle/api/object/dsl/Layout.html)
  now accepts an alternative way to construct an object with the `build` method instead of `create`.
* [TruffleTCK](http://www.graalvm.org/truffle/javadoc/com/oracle/truffle/tck/TruffleTCK.html) tests simple operation on foreign objects. For example, a simple WRITE accesss, a HAS_SIZE access, or an IS_NULL access. It also tests the message resolution of Truffle language objects, which enables using them in other languages.

## Version 0.15
1-Jul-2016
* [Source](http://www.graalvm.org/truffle/javadoc/com/oracle/truffle/api/source/Source.html) shall be
constructed via its `newBuilder` methods. The other ways to construct or modify
source objects are now deprecated.
* [RootNode.getName](http://www.graalvm.org/truffle/javadoc/com/oracle/truffle/api/nodes/RootNode.html#getName--)
to provide name of a method or function it represents.
* Instruments are now [loaded eagerly](https://github.com/graalvm/graal/commit/81018616abb0d4ae68e98b7fcd6fda7c8d0393a2) -
which has been reported as an observable behavioral change.
* The [Instrumenter](http://www.graalvm.org/truffle/javadoc/com/oracle/truffle/api/instrumentation/Instrumenter.html)
now allows one to observe when sources and source sections are being loaded via
[attaching a listener](http://www.graalvm.org/truffle/javadoc/com/oracle/truffle/api/instrumentation/Instrumenter.html#attachLoadSourceListener-com.oracle.truffle.api.instrumentation.SourceSectionFilter-T-boolean-).
* Control the way loops are exploded with a new [LoopExplosionKind](http://www.graalvm.org/truffle/javadoc/com/oracle/truffle/api/nodes/ExplodeLoop.LoopExplosionKind.html)
enum.
* [SuspendedEvent](http://www.graalvm.org/truffle/javadoc/com/oracle/truffle/api/debug/SuspendedEvent.html#toString-java.lang.Object-com.oracle.truffle.api.frame.FrameInstance-)
provides a way to convert any value on stack to its string representation.
* [TruffleTCK](http://www.graalvm.org/truffle/javadoc/com/oracle/truffle/tck/TruffleTCK.html) checks
whether languages properly support being interrupted after a time out
* Language implementations are encouraged to mark their internal sources as
[internal](http://www.graalvm.org/truffle/javadoc/com/oracle/truffle/api/source/Source.html#isInternal--)

## Version 0.14
2-Jun-2016
* [Source](http://www.graalvm.org/truffle/javadoc/com/oracle/truffle/api/source/Source.html) has been
rewritten to be more immutable. Once (part of) content of a source is loaded, it cannot be
changed.
* Methods `fromNamedAppendableText`, `fromNamedText` and `setFileCaching` of
`Source` has been deprecated as useless or not well defined
* New method `Source`.[getURI()](http://www.graalvm.org/truffle/javadoc/com/oracle/truffle/api/source/Source.html#getURI--)
has been introduced and should be used as a persistent identification of `Source` rather than
existing `getName()` & co. methods. Debugger is using the `URI` to
[attach breakpoints](http://www.graalvm.org/truffle/javadoc/com/oracle/truffle/api/debug/Debugger.html#setLineBreakpoint-int-java.net.URI-int-boolean-)
to not yet loaded sources
* Debugger introduces new [halt tag](http://www.graalvm.org/truffle/javadoc/com/oracle/truffle/api/debug/DebuggerTags.AlwaysHalt.html) to
make it easier to simulate concepts like JavaScript's `debugger` statement
* Debugger can be paused via the Debugger.[pause](http://www.graalvm.org/truffle/javadoc/com/oracle/truffle/api/debug/Debugger.html#pause--)
method
* [@CompilationFinal](http://www.graalvm.org/truffle/javadoc/com/oracle/truffle/api/CompilerDirectives.CompilationFinal.html)
annotation can now specify whether the finality applies to array elements as well
* [TruffleTCK](http://www.graalvm.org/truffle/javadoc/com/oracle/truffle/tck/TruffleTCK.html) has been
enhanced to test behavior of languages with respect to foreign array objects


## Version 0.13
22-Apr-2016
* `AcceptMessage` has been deprecated, replaced by
[MessageResolution](http://www.graalvm.org/truffle/javadoc/com/oracle/truffle/api/interop/MessageResolution.html) &
[co](http://www.graalvm.org/truffle/javadoc/com/oracle/truffle/api/interop/Resolve.html). annotations.
Now all message-oriented annotations need to be placed in a single source file.
That simplifies readability as well as improves incremental compilation in certain systems.
* Deprecated `Node.assignSourceSection` removed. This reduces the amount of memory
occupied by [Node](http://www.graalvm.org/truffle/javadoc/com/oracle/truffle/api/nodes/Node.html)
instance.
* `PolyglotEngine.Value.execute` is now as fast as direct `CallTarget.call`.
Using the [PolyglotEngine](http://www.graalvm.org/truffle/javadoc/com/oracle/truffle/api/vm/PolyglotEngine.html)
abstraction now comes with no overhead. Just [JPDA debuggers](http://wiki.apidesign.org/wiki/Truffle#Debugging_from_NetBeans)
need to
[turn debugging on](http://www.graalvm.org/truffle/javadoc/com/oracle/truffle/api/debug/Debugger.html#find-com.oracle.truffle.api.vm.PolyglotEngine-)
explicitly.
* Sharing of efficient code/AST between multiple instances of
[PolyglotEngine](http://www.graalvm.org/truffle/javadoc/com/oracle/truffle/api/vm/PolyglotEngine.html)
is possible. Using more than one `PolyglotEngine` resulted in code de-opt previously.
That isn't the case anymore. Future version of the API will provide explicit control
over the set of engines that share the code.
* Simple language JAR no longer contains test classes. There is a separate simple language tests distribution.

## Version 0.12
* The Instrumentation Framework has been revised and has new APIs that are integrated into the PolyglotEngine.
* Instrumentation support required of language implementations is specified as abstract methods on TruffleLanguage.
* Clients access instrumentation services via an instance of Instrumenter, provided by the Polyglot framework.
* `TruffleRuntime#iterateFrames` now starts at the current frame.

## Version 0.11
28-Jan-2016
* Improved interop API
* PolyglotEngine.Builder.getConfig
* TruffleLanguage.Env.isMimeTypeSupported

## Version 0.10
18-Dec-2015
* Profile API classes moved into its own com.oracle.truffle.api.profiles package

## Version 0.9
21-Oct-2015
* Debugger API

## Version 0.8
17-Jul-2015, [Repository Revision](http://lafo.ssw.uni-linz.ac.at/hg/truffle/shortlog/graal-0.8)
* The Truffle repository no longer contains Graal
* PolyglotEngine is an entry point for creating, building and running multi language Truffle systems
* Implement TruffleLanguage and use @Registration to register your language into the Truffle polyglot system
* Include Truffle TCK (test compatibility kit) into your test cases to verify your language implementation is compliant enough
* Interoperability API polished
* Cleanup of Source related API

## Version 0.7
29-Apr-2015, [Repository Revision](http://hg.openjdk.java.net/graal/graal/shortlog/graal-0.7)
* New, faster partial evaluation (no more TruffleCache).
* If a method is annotated with @ExplodeLoop and contains a loop that can not be exploded, partial evaluation will fail.
* Truffle background compilation is now multi-threaded.
* Experimental merge=true flag for @ExplodeLoop allows building bytecode-based interpreters (see BytecodeInterpreterPartialEvaluationTest).
* Added Node#deepCopy as primary method to copy ASTs.
* Disable inlining across Truffle boundary by default. New option TruffleInlineAcrossTruffleBoundary default false.
* Node.replace(Node) now guards against non-assignable replacement, and Node.isReplacementSafe(Node) checks in advance.
* Instrumentation:  AST "probing" is now safe and implemented by Node.probe(); language implementors need only implement Node.isInstrumentable() and Node.createWrapperNode().
* Instrumentation:  A new framework defines a category of  simple "instrumentation tools" that can be created, configured, and installed, after which they autonomously collect execution data of some kind.
* Instrumentation:  A new example "instrumentation tool" is a language-agnostic collector of code coverage information (CoverageTracker); there are two other examples.
* Removed unsafe compiler directives; use `sun.misc.Unsafe` instead.
* Removed `Node#onAdopt()`.
* Implemented a new generated code layout that reduces the code size.
* Changed all methods enclosed in a @TypeSystem must now be static.
* Changed all methods enclosed in generated type system classes are now static.
* Deprecated the type system constant used in the generated type system classes.
* Changed NodeFactory implementations are no longer generated by default. Use {Node}Gen#create instead of {Node}Factory#create to create new instances of nodes.
* Added @GenerateNodeFactory to generate NodeFactory implementations for this node and its subclasses.
* Deprecated @NodeAssumptions for removal in the next release.
* Deprecated experimental @Implies for removal in the next release.
* Added new package c.o.t.api.dsl.examples to the c.o.t.api.dsl project containing documented and debug-able Truffle-DSL use cases.
* Changed "typed execute methods" are no longer required for use as specialization return type or parameter. It is now sufficient to declare them in the @TypeSystem.
* Added @Cached annotation to express specialization local state.
* Added Specialization#limit to declare a limit expression for the maximum number of specialization instantiations.
* Changed syntax and semantics of Specialization#assumptions and Specialization#guards. They now use a Java like expression syntax.
* Changed guard expressions that do not bind any dynamic parameter are invoked just once per specialization instantiation. They are now asserted to be true on the fast path.
* Renamed @ImportGuards to @ImportStatic.
* Changed declaring a @TypeSystemReference for a node that contains specializations is not mandatory anymore.
* Changed types used in specializations are not restricted on types declared in the type system anymore.
* Changed nodes that declare all execute methods with the same number of evaluated arguments as specialization arguments do not require @NodeChild annotations anymore.
* Changed types used in checks and casts are not mandatory to be declared in the type system.

## Version 0.6
19-Dec-2014, [Repository Revision](http://hg.openjdk.java.net/graal/graal/shortlog/graal-0.6)
* Instrumentation: add Instrumentable API for language implementors, with most details automated (see package `com.oracle.truffle.api.instrument`).
* The BranchProfile constructor is now private. Use BranchProfile#create() instead.
* Renamed @CompilerDirectives.SlowPath to @CompilerDirectives.TruffleBoundary
* Renamed RootNode#isSplittable to RootNode#isCloningAllowed
* Removed RootNode#split. Cloning ASTs for splitting is now an implementation detail of the Truffle runtime implementation.
* Renamed DirectCallNode#isSplittable to DirectCallNode#isCallTargetCloningAllowed
* Renamed DirectCallNode#split to DirectCallNode#cloneCallTarget
* Renamed DirectCallNode#isSplit to DirectCallNode#isCallTargetCloned
* Added PrimitiveValueProfile.
* Added -G:TruffleTimeThreshold=5000 option to defer compilation for call targets
* Added RootNode#getExecutionContext to identify nodes with languages
* Removed `FrameTypeConversion` interface and changed the corresponding `FrameDescriptor` constructor to have a default value parameter instead.
* Removed `CompilerDirectives.unsafeFrameCast` (equivalent to a `(MaterializedFrame)` cast).
* Added `TruffleRuntime#getCapability` API method.
* Added `NodeInterface` and allowed child field to be declared with interfaces that extend it.
* Added `CompilerOptions` and allowed it to be set for `ExecutionContext` and `RootNode`.
* Added experimental object API (see new project `com.oracle.truffle.api.object`).

## Version 0.5
23-Sep-2014, [Repository Revision](http://hg.openjdk.java.net/graal/graal/shortlog/graal-0.5)
* Added `TruffleRuntime#getCallTargets()` to get all call targets that were created and are still referenced.
* Added `NeverValidAssumption` to complement `AlwaysValidAssumption`.
* Fixed a bug in `AssumedValue` that may not invalidate correctly.
* New option, `-G:+/-TruffleCompilationExceptionsAreThrown`, that will throw an `OptimizationFailedException` for compiler errors.

## Version 0.4
19-Aug-2014, [Repository Revision](http://hg.openjdk.java.net/graal/graal/shortlog/graal-0.4)
### Truffle
* Change API for stack walking to a visitor: `TruffleRuntime#iterateFrames` replaces `TruffleRuntime#getStackTrace`
* New flag `-G:+TraceTruffleCompilationCallTree` to print the tree of inlined calls before compilation.
* `truffle.jar`: strip out build-time only dependency into a seperated JAR file (`truffle-dsl-processor.jar`)
* New flag `-G:+TraceTruffleCompilationAST` to print the AST before compilation.
* New experimental `TypedObject` interface added.
* Added `isVisited` method for `BranchProfile`.
* Added new `ConditionProfile`, `BinaryConditionProfile` and `CountingConditionProfile` utility classes to profile if conditions.

## Version 0.3
9-May-2014, [Repository Revision](http://hg.openjdk.java.net/graal/graal/shortlog/graal-0.3)
* The method `CallTarget#call` takes now a variable number of Object arguments.
* Support for collecting stack traces and for accessing the current frame in slow paths (see `TruffleRuntime#getStackTrace`).
* Renamed `CallNode` to `DirectCallNode`.
* Renamed `TruffleRuntime#createCallNode` to `TruffleRuntime#createDirectCallNode`.
* Added `IndirectCallNode` for calls with a changing `CallTarget`.
* Added `TruffleRuntime#createIndirectCallNode` to create an `IndirectCallNode`.
* `DirectCallNode#inline` was renamed to `DirectCallNode#forceInlining()`.
* Removed deprecated `Node#adoptChild`.

## Version 0.2
25-Mar-2014, [Repository Revision](http://hg.openjdk.java.net/graal/graal/shortlog/graal-0.2)
* New API `TruffleRuntime#createCallNode` to create call nodes and to give the runtime system control over its implementation.
* New API `RootNode#getCachedCallNodes` to get a weak set of `CallNode`s that have registered to call the `RootNode`.
* New API to split the AST of a call-site context sensitively. `CallNode#split`, `CallNode#isSplittable`, `CallNode#getSplitCallTarget`, `CallNode#getCurrentCallTarget`, `RootNode#isSplittable`, `RootNode#split`.
* New API to inline a call-site into the call-graph. `CallNode#isInlinable`, `CallNode#inline`, `CallNode#isInlined`.
* New API for the runtime environment to register `CallTarget`s as caller to the `RootNode`. `CallNode#registerCallTarget`.
* Improved API for counting nodes in Truffle ASTs. `NodeUtil#countNodes` can be used with a `NodeFilter`.
* New API to declare the cost of a Node for use in runtime environment specific heuristics. See `NodeCost`, `Node#getCost` and `NodeInfo#cost`.
* Changed `Node#replace` reason parameter type to `CharSequence` (to enable lazy string building)
* New `Node#insert` method for inserting new nodes into the tree (formerly `adoptChild`)
* New `Node#adoptChildren` helper method that adopts all (direct and indirect) children of a node
* New API `Node#atomic` for atomic tree operations
* Made `Node#replace` thread-safe


## Version 0.1
5-Feb-2014, [Repository Revision](http://hg.openjdk.java.net/graal/graal/shortlog/graal-0.1)
* Initial version of a multi-language framework on top of Graal.<|MERGE_RESOLUTION|>--- conflicted
+++ resolved
@@ -13,13 +13,10 @@
 * Added `HostCompilerDirectives` for directives that guide the host compilations of Truffle interpreters.
     * `HostCompilerDirectives.BytecodeInterpreterSwitch` - to denote methods that contain the instruction-dispatch switch in bytecode interpreters
     * `HostCompilerDirectives.BytecodeInterpreterSwitchBoundary` - to denote methods that do not need to be inlined into the bytecode interpreter switch
-<<<<<<< HEAD
 * Truffle DSL generated nodes are no longer limited to 64 state bits. Use these state bits responsibly.
 * Added support for explicitly selecting a host method overload using the signature in the form of comma-separated fully qualified parameter type names enclosed by parentheses (e.g. `methodName(f.q.TypeName,java.lang.String,int,int[])`).
 * Changed the default value of `--engine.MultiTier` from `false` to `true`. This should significantly improve the warmup time of Truffle interpreters.
-=======
 * Added `Frame.clear(FrameSlot)`. This allows the compiler to reason about the liveness of local variables. Languages are recommended to use it when applicable.
->>>>>>> 87813a33
 
 ## Version 20.3.0
 * Added `RepeatingNode.initialLoopStatus` and `RepeatingNode.shouldContinue` to allow defining a custom loop continuation condition.
