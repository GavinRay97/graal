--- conflicted
+++ resolved
@@ -6,12 +6,8 @@
 * (GR-36568) Add "Quick build" mode, enabled through option `-Ob`, for quicker native image builds.
 * (GR-35898) Improved handling of static synchronized methods: the lock is no longer stored in the secondary monitor map, but in the mutable DynamicHubCompanion object.
 * Remove support for JDK8. As a result, `JDK8OrEarlier` and `JDK11OrLater` have been deprecated and will be removed in a future release.
-<<<<<<< HEAD
-* (GR-26814) (GR-37018) (GR-37038) (GR-GR-37311) Red Hat added support for the following JFR events: `SafepointBegin`, `SafepointEnd`, `GarbageCollection`, `GCPhasePause`, `GCPhasePauseLevel*`, and `ExecuteVMOperation`. All GC-related JFR events are currently limited to the serial GC.
-=======
-* (GR-26814) (GR-37018) (GR-37038) Red Hat added support for the following JFR events: `SafepointBegin`, `SafepointEnd`, `GarbageCollection`, `GCPhasePause`, and `GCPhasePauseLevel*`. All GC-related JFR events are currently limited to the serial GC.
+* (GR-26814) (GR-37018) (GR-37038) (GR-37311) Red Hat added support for the following JFR events: `SafepointBegin`, `SafepointEnd`, `GarbageCollection`, `GCPhasePause`, `GCPhasePauseLevel*`, and `ExecuteVMOperation`. All GC-related JFR events are currently limited to the serial GC.
 * (GR-35721) Deprecate `-H:±BuildOutputUseNewStyle` option. The old build output style will be removed in a future release.
->>>>>>> e26d3d1c
 
 ## Version 22.0.0
 * (GR-33930) Decouple HostedOptionParser setup from classpath/modulepath scanning (use ServiceLoader for collecting options).
