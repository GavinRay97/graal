/*
 * Copyright (c) 2014, 2021, Oracle and/or its affiliates. All rights reserved.
 * DO NOT ALTER OR REMOVE COPYRIGHT NOTICES OR THIS FILE HEADER.
 *
 * This code is free software; you can redistribute it and/or modify it
 * under the terms of the GNU General Public License version 2 only, as
 * published by the Free Software Foundation.  Oracle designates this
 * particular file as subject to the "Classpath" exception as provided
 * by Oracle in the LICENSE file that accompanied this code.
 *
 * This code is distributed in the hope that it will be useful, but WITHOUT
 * ANY WARRANTY; without even the implied warranty of MERCHANTABILITY or
 * FITNESS FOR A PARTICULAR PURPOSE.  See the GNU General Public License
 * version 2 for more details (a copy is included in the LICENSE file that
 * accompanied this code).
 *
 * You should have received a copy of the GNU General Public License version
 * 2 along with this work; if not, write to the Free Software Foundation,
 * Inc., 51 Franklin St, Fifth Floor, Boston, MA 02110-1301 USA.
 *
 * Please contact Oracle, 500 Oracle Parkway, Redwood Shores, CA 94065 USA
 * or visit www.oracle.com if you need additional information or have any
 * questions.
 */

package org.graalvm.compiler.hotspot.test;

import static org.junit.Assume.assumeTrue;

import java.lang.reflect.Field;

import org.graalvm.compiler.core.test.GraalCompilerTest;
import org.graalvm.compiler.debug.DebugContext;
import org.graalvm.compiler.graph.Node;
import org.graalvm.compiler.hotspot.GraalHotSpotVMConfig;
import org.graalvm.compiler.nodes.ConstantNode;
import org.graalvm.compiler.nodes.Invoke;
import org.graalvm.compiler.nodes.ParameterNode;
import org.graalvm.compiler.nodes.ReturnNode;
import org.graalvm.compiler.nodes.StructuredGraph;
import org.graalvm.compiler.nodes.StructuredGraph.AllowAssumptions;
import org.graalvm.compiler.nodes.ValueNode;
import org.graalvm.compiler.nodes.graphbuilderconf.GraphBuilderContext;
import org.graalvm.compiler.nodes.graphbuilderconf.InvocationPlugin;
import org.graalvm.compiler.nodes.graphbuilderconf.InvocationPlugins;
import org.graalvm.compiler.nodes.graphbuilderconf.InvocationPlugins.Registration;
import org.graalvm.compiler.nodes.java.LoadFieldNode;
import org.graalvm.compiler.phases.tiers.HighTierContext;
import org.junit.Test;

import jdk.vm.ci.meta.JavaKind;
import jdk.vm.ci.meta.ResolvedJavaField;
import jdk.vm.ci.meta.ResolvedJavaMethod;

public class ClassSubstitutionsTests extends GraalCompilerTest {

    public Number instanceField;

    public Object[] arrayField;

    public String[] stringArrayField;

    @SuppressWarnings("try")
    protected StructuredGraph test(final String snippet) {
        DebugContext debug = getDebugContext();
        try (DebugContext.Scope s = debug.scope("ClassSubstitutionsTest", getMetaAccess().lookupJavaMethod(getMethod(snippet)))) {
            StructuredGraph graph = parseEager(snippet, AllowAssumptions.YES, debug);
            compile(graph.method(), graph);
            assertNotInGraph(graph, Invoke.class);
            debug.dump(DebugContext.BASIC_LEVEL, graph, snippet);
            return graph;
        } catch (Throwable e) {
            throw debug.handle(e);
        }
    }

    protected static StructuredGraph assertNotInGraph(StructuredGraph graph, Class<?> clazz) {
        for (Node node : graph.getNodes()) {
            if (clazz.isInstance(node)) {
                fail(node.toString());
            }
        }
        return graph;
    }

    public boolean constantIsArray() {
        return "".getClass().isArray();
    }

    public boolean constantIsInterface() {
        return "".getClass().isInterface();
    }

    public boolean constantIsPrimitive() {
        return "".getClass().isPrimitive();
    }

    @Test
    public void testIsArray() {
        testConstantReturn("constantIsArray", 0);
    }

    @Test
    public void testIsInterface() {
        testConstantReturn("constantIsInterface", 0);
    }

    @Test
    public void testIsPrimitive() {
        testConstantReturn("constantIsPrimitive", 0);
    }

    public boolean fieldIsNotArray() {
        if (instanceField != null) {
            // The base type of instanceField is not Object or an Interface, so it's provably an
            // instance type, so isArray will always return false.
            return instanceField.getClass().isArray();
        }
        return false;
    }

    @Test
    public void testFieldIsNotArray() {
        testConstantReturn("fieldIsNotArray", 0);
    }

    public boolean foldComponentType() {
        return stringArrayField.getClass().getComponentType() == String.class;
    }

    @Test
    public void testFoldComponentType() {
        testConstantReturn("foldComponentType", 1);
    }

    public static Object unsafeFoldComponentType(Class<?> clazz) {
        return readComponentType(clazz);
    }

    static Runnable runTest;

    static class DummyClass {
        static {
            runTest.run();
        }

        static void init() {
        }
    }

    @Test
    public void testUnsafeFoldComponentType() {
        assumeTrue(GraalHotSpotVMConfig.jvmciGE(GraalHotSpotVMConfig.JVMCI_20_3_b04));
        runTest = new Runnable() {
            @Override
            public void run() {
                // Run this test while inside the static initializer of DummyClass to ensure
                // componentType has an init_lock.
                StructuredGraph graph = parseEager("unsafeFoldComponentType", AllowAssumptions.NO);
                HighTierContext highContext = getDefaultHighTierContext();
                ParameterNode param = graph.getNodes().filter(ParameterNode.class).first();
                param.replaceAtUsages(ConstantNode.forConstant(getSnippetReflection().forObject(DummyClass.class), getMetaAccess(), graph));
                createCanonicalizerPhase().apply(graph, highContext);
                ReturnNode returnNode = graph.getNodes().filter(ReturnNode.class).first();
                Object result = getSnippetReflection().asObject(Object.class, returnNode.result().asJavaConstant());
                assertDeepEquals("componentType must be null for non-array", null, result);
            }
        };
        DummyClass.init();
    }

    // This should be replaced by a plugin
    @SuppressWarnings("unused")
    static Class<?> readComponentType(Class<?> clazz) {
        throw new InternalError("unimplemented");
    }

    @Override
    protected void registerInvocationPlugins(InvocationPlugins plugins) {
<<<<<<< HEAD
        if (JavaVersionUtil.JAVA_SPEC >= 9) {
            try {
                Field f = Class.class.getDeclaredField("componentType");
                Registration r = new Registration(plugins, ClassSubstitutionsTests.class);
                r.register(new InvocationPlugin("readComponentType", Class.class) {
                    @Override
                    public boolean apply(GraphBuilderContext b, ResolvedJavaMethod targetMethod, Receiver receiver, ValueNode clazz) {
                        ResolvedJavaField field = b.getMetaAccess().lookupJavaField(f);
                        b.addPush(JavaKind.Object,
                                        LoadFieldNode.create(b.getConstantFieldProvider(), b.getConstantReflection(), b.getMetaAccess(), b.getOptions(),
                                                        b.getAssumptions(), clazz, field, false, false));
                        return true;
                    }
                });
            } catch (NoSuchFieldException e) {
                throw new InternalError(e);
            }
=======
        try {
            Field f = Class.class.getDeclaredField("componentType");
            Registration r = new Registration(plugins, ClassSubstitutionsTests.class);
            r.register1("readComponentType", Class.class, new InvocationPlugin() {
                @Override
                public boolean apply(GraphBuilderContext b, ResolvedJavaMethod targetMethod, Receiver receiver, ValueNode clazz) {
                    ResolvedJavaField field = b.getMetaAccess().lookupJavaField(f);
                    b.addPush(JavaKind.Object,
                                    LoadFieldNode.create(b.getConstantFieldProvider(), b.getConstantReflection(), b.getMetaAccess(), b.getOptions(),
                                                    b.getAssumptions(), clazz, field, false, false));
                    return true;
                }
            });
        } catch (NoSuchFieldException e) {
            throw new InternalError(e);
>>>>>>> 12869fc6
        }
    }

    @Test
    public void testFieldIsArray() {
        testConstantReturn("fieldIsArray", 1);
    }

    public boolean fieldIsArray() {
        if (arrayField != null) {
            // The base type of arrayField is an array of some sort so isArray will always return
            // true.
            return arrayField.getClass().isArray();
        }
        return true;
    }

    private static class A {
    }

    private static class B extends A {
    }

    private static class C {
    }

    private static final A aInstance = new A();
    private static final B bInstance = new B();
    private static final C cInstance = new C();

    public boolean classIsAssignable1() {
        return aInstance.getClass().isAssignableFrom(aInstance.getClass());
    }

    public boolean classIsAssignable2() {
        return aInstance.getClass().isAssignableFrom(bInstance.getClass());
    }

    public boolean classIsAssignable3() {
        return aInstance.getClass().isAssignableFrom(cInstance.getClass());
    }

    public boolean classIsAssignable4() {
        return bInstance.getClass().isAssignableFrom(aInstance.getClass());
    }

    public boolean classIsAssignable5() {
        return cInstance.getClass().isAssignableFrom(bInstance.getClass());
    }

    public boolean classIsAssignable6() {
        return int.class.isAssignableFrom(bInstance.getClass());
    }

    public boolean classIsAssignable7() {
        return int.class.isAssignableFrom(int.class);
    }

    @Test
    public void testClassIsAssignable() {
        testConstantReturn("classIsAssignable1", 1);
        testConstantReturn("classIsAssignable2", 1);
        testConstantReturn("classIsAssignable3", 0);
        testConstantReturn("classIsAssignable4", 0);
        testConstantReturn("classIsAssignable5", 0);
        testConstantReturn("classIsAssignable6", 0);
        testConstantReturn("classIsAssignable7", 1);
    }

    private void testConstantReturn(String name, Object value) {
        StructuredGraph result = test(name);
        ReturnNode ret = result.getNodes(ReturnNode.TYPE).first();
        assertDeepEquals(1, result.getNodes(ReturnNode.TYPE).count());

        assertDeepEquals(true, ret.result().isConstant());
        assertDeepEquals(value, ret.result().asJavaConstant().asBoxedPrimitive());
    }
}<|MERGE_RESOLUTION|>--- conflicted
+++ resolved
@@ -1,5 +1,5 @@
 /*
- * Copyright (c) 2014, 2021, Oracle and/or its affiliates. All rights reserved.
+ * Copyright (c) 2014, 2022, Oracle and/or its affiliates. All rights reserved.
  * DO NOT ALTER OR REMOVE COPYRIGHT NOTICES OR THIS FILE HEADER.
  *
  * This code is free software; you can redistribute it and/or modify it
@@ -177,29 +177,10 @@
 
     @Override
     protected void registerInvocationPlugins(InvocationPlugins plugins) {
-<<<<<<< HEAD
-        if (JavaVersionUtil.JAVA_SPEC >= 9) {
-            try {
-                Field f = Class.class.getDeclaredField("componentType");
-                Registration r = new Registration(plugins, ClassSubstitutionsTests.class);
-                r.register(new InvocationPlugin("readComponentType", Class.class) {
-                    @Override
-                    public boolean apply(GraphBuilderContext b, ResolvedJavaMethod targetMethod, Receiver receiver, ValueNode clazz) {
-                        ResolvedJavaField field = b.getMetaAccess().lookupJavaField(f);
-                        b.addPush(JavaKind.Object,
-                                        LoadFieldNode.create(b.getConstantFieldProvider(), b.getConstantReflection(), b.getMetaAccess(), b.getOptions(),
-                                                        b.getAssumptions(), clazz, field, false, false));
-                        return true;
-                    }
-                });
-            } catch (NoSuchFieldException e) {
-                throw new InternalError(e);
-            }
-=======
         try {
             Field f = Class.class.getDeclaredField("componentType");
             Registration r = new Registration(plugins, ClassSubstitutionsTests.class);
-            r.register1("readComponentType", Class.class, new InvocationPlugin() {
+            r.register(new InvocationPlugin("readComponentType", Class.class) {
                 @Override
                 public boolean apply(GraphBuilderContext b, ResolvedJavaMethod targetMethod, Receiver receiver, ValueNode clazz) {
                     ResolvedJavaField field = b.getMetaAccess().lookupJavaField(f);
@@ -211,7 +192,6 @@
             });
         } catch (NoSuchFieldException e) {
             throw new InternalError(e);
->>>>>>> 12869fc6
         }
     }
 
