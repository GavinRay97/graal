--- conflicted
+++ resolved
@@ -531,28 +531,14 @@
 
         @Override
         public void close() {
-<<<<<<< HEAD
-            IntrinsicContext intrinsic = parser.intrinsicContext;
-            if (intrinsic != null && intrinsic.isPostParseInlined()) {
-                return;
-            }
-
-            processPlaceholderFrameStates(parser, mark, returnDataList, stateBefore, intrinsic);
-=======
             processPlaceholderFrameStates(false);
->>>>>>> 70e80542
         }
 
         /**
          * Fixes up the {@linkplain BytecodeFrame#isPlaceholderBci(int) placeholder} frame states
          * added to the graph while parsing/inlining the intrinsic for which this object exists.
          */
-<<<<<<< HEAD
-        private static void processPlaceholderFrameStates(BytecodeParser parser, Mark mark, List<ReturnToCallerData> returnDataList, FrameState savedstateBefore, IntrinsicContext intrinsic) {
-            FrameState stateBefore = savedstateBefore;
-=======
         protected void processPlaceholderFrameStates(boolean isCompilationRoot) {
->>>>>>> 70e80542
             StructuredGraph graph = parser.getGraph();
             graph.getDebug().dump(DebugContext.DETAILED_LEVEL, graph, "Before processPlaceholderFrameStates in %s", parser.method);
             for (Node node : graph.getNewNodes(mark)) {
@@ -2363,81 +2349,76 @@
             FixedNode firstCFGNode = entryPointNode.next();
             StructuredGraph replaceeGraph = replacee.graph();
             Mark mark = replaceeGraph.getMark();
-            EconomicMap<Node, Node> replacementsMap = EconomicMap.create(Equivalence.IDENTITY);
-            for (ParameterNode param : substituteGraph.getNodes().filter(ParameterNode.class)) {
-                replacementsMap.put(param, args[param.index()]);
-            }
-            replacementsMap.put(entryPointNode, AbstractBeginNode.prevBegin(replacee));
-
-            debug.dump(DebugContext.DETAILED_LEVEL, replaceeGraph, "Before inlining method substitution %s", substituteGraph.method());
-            UnmodifiableEconomicMap<Node, Node> duplicates = inlineMethodSubstitution(replaceeGraph, substituteGraph, replacementsMap);
-
-            FixedNode firstCFGNodeDuplicate = (FixedNode) duplicates.get(firstCFGNode);
-            replacee.setNext(firstCFGNodeDuplicate);
-
-            ArrayList<ReturnToCallerData> calleeReturnDataList = new ArrayList<>();
-            for (ReturnNode n : substituteGraph.getNodes().filter(ReturnNode.class)) {
-                ReturnNode returnNode = (ReturnNode) duplicates.get(n);
-                FixedWithNextNode predecessor = (FixedWithNextNode) returnNode.predecessor();
-                calleeReturnDataList.add(new ReturnToCallerData(returnNode.result(), predecessor));
-                predecessor.setNext(null);
-                returnNode.safeDelete();
-            }
-
-            // Construct a state before the pushing of the return value
-            JavaKind[] argSlotKinds = targetMethod.getSignature().toParameterKinds(!targetMethod.isStatic());
-            FrameState stateBefore = this.frameState.create(this.bci(), this.getNonIntrinsicAncestor(), false, argSlotKinds, args);
-
-            // Merge multiple returns
-            processCalleeReturn(targetMethod, null, calleeReturnDataList);
-
-            // Fix up FrameStates in newly added nodes
-            IntrinsicScope.processPlaceholderFrameStates(this, mark, calleeReturnDataList, stateBefore, intrinsicContext);
-
-            // Handle partial intrinsic exits
-            for (Node node : graph.getNewNodes(mark)) {
-                if (node instanceof Invoke) {
-                    Invoke invoke = (Invoke) node;
-                    if (invoke.bci() == BytecodeFrame.UNKNOWN_BCI) {
-                        invoke.replaceBci(bci());
-                    }
-                    if (node instanceof InvokeWithExceptionNode) {
-                        // The graphs for MethodSubsitutions are produced assuming that exceptions
-                        // must be dispatched. If the calling context doesn't want exception then
-                        // convert back into a normal InvokeNOde.
-                        InvokeWithExceptionNode withException = (InvokeWithExceptionNode) node;
-                        BytecodeParser intrinsicCallSiteParser = getNonIntrinsicAncestor();
-                        if (intrinsicCallSiteParser != null && intrinsicCallSiteParser.getActionForInvokeExceptionEdge(null) == ExceptionEdgeAction.OMIT) {
-                            InvokeNode newInvoke = graph.add(new InvokeNode(withException));
-                            newInvoke.setStateDuring(withException.stateDuring());
-                            newInvoke.setStateAfter(withException.stateAfter());
-                            withException.killExceptionEdge();
-                            AbstractBeginNode next = withException.killKillingBegin();
-                            FixedWithNextNode pred = (FixedWithNextNode) withException.predecessor();
-                            pred.setNext(newInvoke);
-                            withException.setNext(null);
-                            newInvoke.setNext(next);
-                            withException.replaceAndDelete(newInvoke);
-                        } else {
-                            // Connect exception edge into main graph
-                            AbstractBeginNode exceptionEdge = handleException(null, bci(), false);
-                            withException.killExceptionEdge();
-                            withException.setExceptionEdge(exceptionEdge);
+            try (InliningScope inlineScope = new IntrinsicScope(this, targetMethod, args)) {
+
+                EconomicMap<Node, Node> replacementsMap = EconomicMap.create(Equivalence.IDENTITY);
+                for (ParameterNode param : substituteGraph.getNodes().filter(ParameterNode.class)) {
+                    replacementsMap.put(param, args[param.index()]);
+                }
+                replacementsMap.put(entryPointNode, AbstractBeginNode.prevBegin(replacee));
+
+                debug.dump(DebugContext.DETAILED_LEVEL, replaceeGraph, "Before inlining method substitution %s", substituteGraph.method());
+                UnmodifiableEconomicMap<Node, Node> duplicates = inlineMethodSubstitution(replaceeGraph, substituteGraph, replacementsMap);
+
+                FixedNode firstCFGNodeDuplicate = (FixedNode) duplicates.get(firstCFGNode);
+                replacee.setNext(firstCFGNodeDuplicate);
+                debug.dump(DebugContext.DETAILED_LEVEL, replaceeGraph, "After inlining method substitution %s", substituteGraph.method());
+
+                // Handle partial intrinsic exits
+                for (Node node : graph.getNewNodes(mark)) {
+                    if (node instanceof Invoke) {
+                        Invoke invoke = (Invoke) node;
+                        if (invoke.bci() == BytecodeFrame.UNKNOWN_BCI) {
+                            invoke.replaceBci(bci());
+                        }
+                        if (node instanceof InvokeWithExceptionNode) {
+                            // The graphs for MethodSubsitutions are produced assuming that
+                            // exceptions
+                            // must be dispatched. If the calling context doesn't want exception
+                            // then
+                            // convert back into a normal InvokeNOde.
+                            InvokeWithExceptionNode withException = (InvokeWithExceptionNode) node;
+                            BytecodeParser intrinsicCallSiteParser = getNonIntrinsicAncestor();
+                            if (intrinsicCallSiteParser != null && intrinsicCallSiteParser.getActionForInvokeExceptionEdge(null) == ExceptionEdgeAction.OMIT) {
+                                InvokeNode newInvoke = graph.add(new InvokeNode(withException));
+                                newInvoke.setStateDuring(withException.stateDuring());
+                                newInvoke.setStateAfter(withException.stateAfter());
+                                withException.killExceptionEdge();
+                                AbstractBeginNode next = withException.killKillingBegin();
+                                FixedWithNextNode pred = (FixedWithNextNode) withException.predecessor();
+                                pred.setNext(newInvoke);
+                                withException.setNext(null);
+                                newInvoke.setNext(next);
+                                withException.replaceAndDelete(newInvoke);
+                            } else {
+                                // Connect exception edge into main graph
+                                AbstractBeginNode exceptionEdge = handleException(null, bci(), false);
+                                withException.killExceptionEdge();
+                                withException.setExceptionEdge(exceptionEdge);
+                            }
+                        }
+                    } else if (node instanceof ForeignCallNode) {
+                        ForeignCallNode call = (ForeignCallNode) node;
+                        if (call.getBci() == BytecodeFrame.UNKNOWN_BCI) {
+                            call.setBci(bci());
+                            if (call.stateAfter() != null && call.stateAfter().bci == BytecodeFrame.INVALID_FRAMESTATE_BCI) {
+                                call.setStateAfter(inlineScope.stateBefore);
+                            }
                         }
                     }
-                } else if (node instanceof ForeignCallNode) {
-                    ForeignCallNode call = (ForeignCallNode) node;
-                    if (call.getBci() == BytecodeFrame.UNKNOWN_BCI) {
-                        call.setBci(bci());
-                        if (call.stateAfter() != null && call.stateAfter().bci == BytecodeFrame.INVALID_FRAMESTATE_BCI) {
-                            call.setStateAfter(stateBefore);
-                        }
-                    }
-                }
-            }
-
-            if (stateBefore.hasNoUsages()) {
-                stateBefore.safeDelete();
+                }
+
+                ArrayList<ReturnToCallerData> calleeReturnDataList = new ArrayList<>();
+                for (ReturnNode n : substituteGraph.getNodes().filter(ReturnNode.class)) {
+                    ReturnNode returnNode = (ReturnNode) duplicates.get(n);
+                    FixedWithNextNode predecessor = (FixedWithNextNode) returnNode.predecessor();
+                    calleeReturnDataList.add(new ReturnToCallerData(returnNode.result(), predecessor));
+                    predecessor.setNext(null);
+                    returnNode.safeDelete();
+                }
+
+                // Merge multiple returns
+                processCalleeReturn(targetMethod, inlineScope, calleeReturnDataList);
             }
 
             debug.dump(DebugContext.DETAILED_LEVEL, replaceeGraph, "After lowering %s with %s", replacee, this);
@@ -2449,7 +2430,6 @@
 
     private static UnmodifiableEconomicMap<Node, Node> inlineMethodSubstitution(StructuredGraph replaceeGraph, StructuredGraph snippet,
                     EconomicMap<Node, Node> replacementsMap) {
-        // Mark mark = replaceeGraph.getMark();
         try (InliningLog.UpdateScope scope = replaceeGraph.getInliningLog().openUpdateScope((oldNode, newNode) -> {
             InliningLog log = replaceeGraph.getInliningLog();
             if (oldNode == null) {
@@ -2678,15 +2658,15 @@
         }
     }
 
-    private ValueNode processCalleeReturn(ResolvedJavaMethod targetMethod, IntrinsicScope s, List<ReturnToCallerData> calleeReturnDataList) {
+    private ValueNode processCalleeReturn(ResolvedJavaMethod targetMethod, InliningScope inliningScope, List<ReturnToCallerData> calleeReturnDataList) {
         if (calleeReturnDataList == null) {
             /* Callee does not return. */
             lastInstr = null;
         } else {
             ValueNode calleeReturnValue;
             MergeNode returnMergeNode = null;
-            if (s != null) {
-                s.returnDataList = calleeReturnDataList;
+            if (inliningScope != null) {
+                inliningScope.returnDataList = calleeReturnDataList;
             }
             if (calleeReturnDataList.size() == 1) {
                 /* Callee has a single return, we can continue parsing at that point. */
